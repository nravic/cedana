#!/bin/bash

if [[ $SKIPSETUP -eq 1 ]]; then
    cd /
    ./build-start-daemon.sh --systemctl --no-build --otel --k8s
    exit 0
fi

# Define packages for YUM and APT
YUM_PACKAGES=(
    wget git gcc make libnet-devel protobuf protobuf-c protobuf-c-devel protobuf-c-compiler protobuf-compiler protobuf-devel python3-protobuf libnl3-devel
    libcap-devel libseccomp-devel gpgme-devel btrfs-progs-devel buildah criu libnftables1
)

APT_PACKAGES=(
    wget libgpgme11-dev libseccomp-dev libbtrfs-dev git make libnl-3-dev libnet-dev libbsd-dev libcap-dev pkg-config libprotobuf-dev python3-protobuf build-essential
    libprotobuf-c1 buildah libnftables1 libelf-dev
)

# Function to install APT packages
install_apt_packages() {
    apt-get update
    apt-get install -y "${APT_PACKAGES[@]}" || echo "Failed to install APT packages"
}

# Function to install YUM packages
install_yum_packages() {
    yum install -y "${YUM_PACKAGES[@]}" || echo "Failed to install YUM packages"
}

# Function to install CRIU on Ubuntu 22.04
install_criu_ubuntu_2204() {
    case $(uname -m) in
        x86_64 | amd64)
            PACKAGE_URL="https://download.opensuse.org/repositories/devel:/tools:/criu/xUbuntu_22.04/amd64/criu_3.19-4_amd64.deb"
            OUTPUT_FILE="criu_3.19-4_amd64.deb"
            ;;
        aarch64 | arm64)
            PACKAGE_URL="https://download.opensuse.org/repositories/devel:/tools:/criu/xUbuntu_22.04/arm64/criu_3.19-4_arm64.deb"
            OUTPUT_FILE="criu_3.19-4_arm64.deb"
            ;;
        *)
            echo "Unknown platform architecture $(uname -m)"
            exit 1
            ;;
    esac

    wget $PACKAGE_URL -O $OUTPUT_FILE
    dpkg -i $OUTPUT_FILE
    rm $OUTPUT_FILE
}

# Detect OS and install appropriate packages
if [ -f /etc/os-release ]; then
    . /etc/os-release
    case "$ID" in
        debian | ubuntu)
            install_apt_packages
            install_criu_ubuntu_2204
            ;;
        rhel | centos | fedora | amzn)
            install_yum_packages
            ;;
        *)
            echo "Unknown distribution"
            exit 1
            ;;
    esac
elif [ -f /etc/debian_version ]; then
    install_apt_packages
    install_criu_ubuntu_2204
elif [ -f /etc/redhat-release ]; then
    install_yum_packages
else
    echo "Unknown distribution"
    exit 1
fi

<<<<<<< HEAD
# if nvidia-smi is not found by default we will try to find it by forcing some default paths
if ! command -v nvidia-smi &>/dev/null; then
    export PATH=$PATH:/usr/local/cuda/bin
    export LD_LIBRARY_PATH=${LD_LIBRARY_PATH:-"/usr/local/cuda/lib64"}:/usr/local/cuda/lib64
fi

# if gpu driver is present enable it!
=======
# if gpu driver present enable it!
>>>>>>> fffa45fc
GPU=""
if command -v nvidia-smi &>/dev/null; then
    echo "nvidia-smi found! CUDA Version: $(nvidia-smi --version | grep CUDA | cut -d ':' -f 2)"
    GPU="--gpu"
fi

# Run the Cedana daemon setup script
cd /
./build-start-daemon.sh --systemctl --no-build --k8s ${GPU}<|MERGE_RESOLUTION|>--- conflicted
+++ resolved
@@ -76,7 +76,6 @@
     exit 1
 fi
 
-<<<<<<< HEAD
 # if nvidia-smi is not found by default we will try to find it by forcing some default paths
 if ! command -v nvidia-smi &>/dev/null; then
     export PATH=$PATH:/usr/local/cuda/bin
@@ -84,9 +83,13 @@
 fi
 
 # if gpu driver is present enable it!
-=======
+GPU=""
+if command -v nvidia-smi &>/dev/null; then
+    echo "nvidia-smi found! CUDA Version: $(nvidia-smi --version | grep CUDA | cut -d ':' -f 2)"
+    GPU="--gpu"
+fi
+
 # if gpu driver present enable it!
->>>>>>> fffa45fc
 GPU=""
 if command -v nvidia-smi &>/dev/null; then
     echo "nvidia-smi found! CUDA Version: $(nvidia-smi --version | grep CUDA | cut -d ':' -f 2)"
