--- conflicted
+++ resolved
@@ -10,10 +10,7 @@
 CEDANA_PROFILING_ENABLED=${CEDANA_PROFILING_ENABLED:-0}
 CEDANA_IS_K8S=${CEDANA_IS_K8S:-0}
 CEDANA_GPU_DEBUGGING_ENABLED=${CEDANA_GPU_DEBUGGING_ENABLED:-0}
-<<<<<<< HEAD
 CEDANA_GPU_ENABLED=${CEDANA_GPU_ENABLED:false}
-=======
->>>>>>> f429f32e
 USE_SYSTEMCTL=0
 
 # Check for --systemctl flag
@@ -22,11 +19,8 @@
         USE_SYSTEMCTL=1
     fi
 done
-<<<<<<< HEAD
-=======
 
 export PROTOCOL_BUFFERS_PYTHON_IMPLEMENTATION="python"
->>>>>>> f429f32e
 
 echo "Building $APP_NAME..."
 go build
@@ -46,10 +40,6 @@
     echo "Starting daemon with GPU debugging support..."
 fi
 
-<<<<<<< HEAD
-
-=======
->>>>>>> f429f32e
 if [ $USE_SYSTEMCTL -eq 1 ]; then
     # create systemd file
     echo "Creating $SERVICE_FILE..."
