--- conflicted
+++ resolved
@@ -1,9 +1,5 @@
 #!/bin/bash
 
-<<<<<<< HEAD
-APT_PACKAGES="wget git make curl jq libnl-3-dev libnet-dev \
-    libbsd-dev python-ipaddress libcap-dev \
-=======
 ## NOTE: All scripts are being run by the makefile, which runs in the scripts/ci directory.
 ## As a result, where these functions are called rely on managing directory state using pushd/popd,
 ## which also means all these functions assume they're being run in the root directory.
@@ -13,7 +9,6 @@
 APT_PACKAGES="wget git make curl libnl-3-dev libnet-dev \
     libbsd-dev runc libcap-dev libgpgme-dev \
     btrfs-progs libbtrfs-dev libseccomp-dev libapparmor-dev \
->>>>>>> 6a439355
     libprotobuf-dev libprotobuf-c-dev protobuf-c-compiler \
     protobuf-compiler python3-protobuf software-properties-common \
     zip
@@ -22,11 +17,7 @@
 install_apt_packages() {
     apt-get update
     for pkg in $APT_PACKAGES; do
-<<<<<<< HEAD
-        apt-get install -y $pkg || echo "failed to isntall $pkg"
-=======
         apt-get install -y $pkg || echo "Failed to install $pkg"
->>>>>>> 6a439355
     done
 }
 
@@ -126,12 +117,9 @@
 
     install_docker
     install_sysbox
-<<<<<<< HEAD
     install_otelcol_contrib
-=======
     install_buildah
     install_crictl
->>>>>>> 6a439355
 
     wget https://go.dev/dl/go1.22.0.linux-amd64.tar.gz && rm -rf /usr/local/go
     tar -C /usr/local -xzf go1.22.0.linux-amd64.tar.gz && rm go1.22.0.linux-amd64.tar.gz
