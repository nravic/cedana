--- conflicted
+++ resolved
@@ -3,11 +3,7 @@
 on: [push]
 
 jobs:
-<<<<<<< HEAD
-  build:
-=======
   test:
->>>>>>> f429f32e
     runs-on: ubicloud-standard-8
     steps:
       - uses: actions/checkout@v3
