#!/usr/bin/env bats

load helper.bash

setup_file() {
    BATS_NO_PARALLELIZE_WITHIN_FILE=true
    install_cedana
}

setup() {
    # assuming WD is the root of the project
    start_cedana

    # get the containing directory of this file
    # use $BATS_TEST_FILENAME instead of ${BASH_SOURCE[0]} or $0,
    # as those will point to the bats executable's location or the preprocessed file respectively
    DIR="$( cd "$( dirname "$BATS_TEST_FILENAME" )" >/dev/null 2>&1 && pwd )"
    TTY_SOCK=$DIR/tty.sock

    cedana debug recvtty "$TTY_SOCK" &
    sleep 1 3>-
}

teardown() {
    sleep 1 3>-
    rm -f $TTY_SOCK
    stop_cedana
    sleep 1 3>-
}

@test "Check cedana --version" {
    expected_version=$(git describe --tags --always)

    actual_version=$(cedana --version)

    echo "Expected version: $expected_version"
    echo "Actual version: $actual_version"

    echo "$actual_version" | grep -q "$expected_version"

    if [ $? -ne 0 ]; then
        echo "Version mismatch: expected $expected_version but got $actual_version"
        return 1
    fi
}

@test "Daemon health check" {
    cedana daemon check
}

@test "Output file created and has some data" {
    local task="./workload.sh"
    local job_id="workload"

    # execute a process as a cedana job
    exec_task $task $job_id

    # check the output file
    sleep 1 3>-
    [ -f /var/log/cedana-output.log ]
    sleep 2 3>-
    [ -s /var/log/cedana-output.log ]
}

@test "Ensure correct logging post restore" {
    local task="./workload.sh"
    local job_id="workload2"

    # execute, checkpoint and restore a job
    exec_task $task $job_id
    sleep 2 3>-
    checkpoint_task $job_id /tmp
    sleep 2 3>-
    restore_task $job_id

    # get the post-restore log file
    local file=$(ls /var/log/ | grep cedana-output- | tail -1)
    local rawfile="/var/log/$file"

    # check the post-restore log files
    sleep 1 3>-
    [ -f $rawfile ]
    sleep 2 3>-
    [ -s $rawfile ]
}

@test "Managed job graceful exit" {
    local task="./workload.sh"
    local job_id="workload3"

    exec_task $task $job_id

    # run for a while
    sleep 2 3>-

    # kill cedana and check if the job exits gracefully
    stop_cedana
    sleep 2 3>-

    [ -z "$(pgrep -f $task)" ]
}

@test "Managed job graceful exit after restore" {
    local task="./workload.sh"
    local job_id="workload4"

    exec_task $task $job_id

    # run for a while
    sleep 2 3>-

    # checkpoint and restore the job
    checkpoint_task $job_id /tmp
    sleep 2 3>-
    restore_task $job_id

    # run for a while
    sleep 2 3>-

    # kill cedana and check if the job exits gracefully
    stop_cedana
    sleep 2 3>-

    [ -z "$(pgrep -f $task)" ]
}

@test "Custom config from CLI" {
    stop_cedana
    sleep 1 3>-

    # start cedana with custom config
    start_cedana --config='{"client":{"leave_running":true}}'
    sleep 1 3>-

    # check if the config is applied
    cedana config show
    cedana config show | grep leave_running | grep true
}

@test "Complain if GPU not enabled in daemon and using GPU flags" {
    local task="./workload.sh"
    local job_id="workload-no-gpu"

    # try to run a job with GPU flags
    run exec_task $task $job_id --gpu-enabled
    [ "$status" -ne 0 ]

    # try to dump unmanaged process with GPU flags
    run exec_task $task $job_id
    [ "$status" -eq 0 ]
    run checkpoint_task $job_id /tmp --gpu-enabled
    [ "$status" -ne 0 ]
}

@test "Exec --attach stdout/stderr & exit code" {
    local task="./workload-2.sh"
    local job_id="workload5"

    # execute a process as a cedana job
    run exec_task $task $job_id --attach

    # check output of command
    [[ "$status" -eq 99 ]]
    [[ "$output" == *"RANDOM OUTPUT START"* ]]
    [[ "$output" == *"RANDOM OUTPUT END"* ]]
}

@test "Restore --attach stdout/stderr & exit code" {
    local task="./workload-3.sh"
    local job_id="workload6"

    # execute, checkpoint and restore a job
    exec_task $task $job_id
    sleep 1 3>-
    checkpoint_task $job_id /tmp
    sleep 1 3>-
    run restore_task $job_id --attach

    # check output of command
    [[ "$status" -eq 99 ]]
    [[ "$output" == *"RANDOM OUTPUT END"* ]]
}

@test "Rootfs snapshot of containerd container" {
    local container_id="busybox-test"
    local image_ref="checkpoint/test:latest"
    local containerd_sock="/run/containerd/containerd.sock"
    local namespace="default"

    run start_busybox $container_id
    run rootfs_checkpoint $container_id $image_ref $containerd_sock $namespace
    echo "$output"

    [[ "$output" == *"$image_ref"* ]]
}

@test "Full containerd checkpoint (jupyter notebook)" {
    local container_id="jupyter-notebook"
    local image_ref="checkpoint/test:latest"
    local containerd_sock="/run/containerd/containerd.sock"
    local namespace="default"
    local dir="/tmp/jupyter-checkpoint"

    run start_jupyter_notebook $container_id
    echo "$output"

    [[ $? -eq 0 ]] || { echo "Failed to start Jupyter Notebook"; return 1; }

    run containerd_checkpoint $container_id $image_ref $containerd_sock $namespace $dir
    echo "$output"

    [[ "$output" == *"success"* ]]
}

@test "Full containerd restore (jupyter notebook)" {
    local container_id="jupyter-notebook-restore"
    local dumpdir="/tmp/jupyter-checkpoint"

    run start_sleeping_jupyter_notebook "checkpoint/test:latest" "$container_id"

    bundle=/run/containerd/io.containerd.runtime.v2.task/default/$container_id
    pid=$(cat "$bundle"/init.pid)

    [ -d $dumpdir ]

    # restore the container
    run runc_restore $bundle $dumpdir.tar $container_id
    echo "$output"

    [[ "$output" == *"Success"* ]]
}

@test "Simple runc checkpoint" {
    local rootfs="http://dl-cdn.alpinelinux.org/alpine/v3.10/releases/x86_64/alpine-minirootfs-3.10.1-x86_64.tar.gz"
    local bundle=$DIR/bundle
    echo bundle is $bundle
    local job_id="runc-test"
    local out_file=$bundle/rootfs/out
    local dumpdir=$DIR/dump

    # fetch and unpack a rootfs
    wget $rootfs

    mkdir -p $bundle/rootfs

    sudo tar -C $bundle/rootfs -xzf alpine-minirootfs-3.10.1-x86_64.tar.gz

    # create a runc container
    echo bundle is $bundle
    echo jobid is $job_id

    sudo runc run $job_id -b $bundle -d --console-socket $TTY_SOCK
    sleep 2 3>-
    sudo runc list

    # check if container running correctly, count lines in output file
    local nlines_before=$(sudo wc -l $out_file | awk '{print $1}')
    sleep 2 3>-
    local nlines_after=$(sudo wc -l $out_file | awk '{print $1}')
    [ $nlines_after -gt $nlines_before ]

    # checkpoint the container
    runc_checkpoint $dumpdir $job_id
    [ -d $dumpdir ]

    # clean up
    sudo runc delete $job_id
}

# NOTE: Assumes that "Simple runc checkpoint" test has been run
@test "Simple runc restore" {
    local bundle=$DIR/bundle
    local job_id="runc-test-restored"
    local out_file=$bundle/rootfs/out
    local dumpdir=$DIR/dump

    # restore the container
    [ -d $bundle ]
    [ -d $dumpdir ]
    echo $dumpdir contents:
    ls $dumpdir
    runc_restore_tty $bundle $dumpdir.tar $job_id $TTY_SOCK

    sleep 1 3>-

    # check if container running correctly, count lines in output file
    [ -f $out_file ]
    local nlines_before=$(wc -l $out_file | awk '{print $1}')
    sleep 2 3>-
    local nlines_after=$(wc -l $out_file | awk '{print $1}')
    [ $nlines_after -gt $nlines_before ]

    # clean up
    sudo runc kill $job_id SIGKILL
    sudo runc delete $job_id
    sudo rm -rf $dumpdir*
}

# NOTE: Assumes that "Simple runc checkpoint" has been run as it uses the same bundle
@test "Managed runc (job) checkpoint" {
    local bundle=$DIR/bundle
    echo bundle is $bundle
    local job_id="managed-runc-test"
    local out_file=$bundle/rootfs/out
    local dumpdir=$DIR/dump

    # create a runc container
    echo bundle is $bundle
    echo jobid is $job_id

    sudo runc run $job_id -b $bundle -d --console-socket $TTY_SOCK
    sleep 2 3>-
    sudo runc list

    # check if container running correctly, count lines in output file
    local nlines_before=$(sudo wc -l $out_file | awk '{print $1}')
    sleep 2 3>-
    local nlines_after=$(sudo wc -l $out_file | awk '{print $1}')
    [ $nlines_after -gt $nlines_before ]

    # start managing the container
    runc_manage $job_id

    # checkpoint the container
    checkpoint_task $job_id $dumpdir
    [ -d $dumpdir ]

    # clean up
    sudo runc delete $job_id
}

# NOTE: Assumes that "Managed runc checkpoint" test has been run
@test "Managed runc (job) restore" {
    local bundle=$DIR/bundle
    local job_id="managed-runc-test"
    local out_file=$bundle/rootfs/out
    local dumpdir=$DIR/dump

    # restore the container
    [ -d $bundle ]
    [ -d $dumpdir ]
    echo $dumpdir contents:
    ls $dumpdir
    restore_task_img $job_id $dumpdir.tar -e -b $bundle -c $TTY_SOCK

    sleep 1 3>-

    # check if container running correctly, count lines in output file
    [ -f $out_file ]
    local nlines_before=$(wc -l $out_file | awk '{print $1}')
    sleep 2 3>-
    local nlines_after=$(wc -l $out_file | awk '{print $1}')
    [ $nlines_after -gt $nlines_before ]

    # clean up
    sudo runc kill $job_id SIGKILL
    sudo runc delete $job_id
<<<<<<< HEAD
}

@test "Dump workload with --stream" {
    local task="./workload.sh"
    local job_id="workload-stream-1"

    # execute and checkpoint with streaming
    exec_task $task $job_id
    sleep 1 3>-
    checkpoint_task $job_id --stream 4
    [[ "$status" -eq 0 ]]
}

@test "Restore workload with --stream" {
    local task="./workload-2.sh"
    local job_id="workload-stream-2"

    # execute, checkpoint and restore with streaming
    exec_task $task $job_id
    sleep 1 3>-
    checkpoint_task $job_id --stream 4
    sleep 1 3>-
    run restore_task $job_id --stream 4
    [[ "$status" -eq 0 ]]
=======
    sudo rm -rf $dumpdir
>>>>>>> 099b31fc
}<|MERGE_RESOLUTION|>--- conflicted
+++ resolved
@@ -355,7 +355,7 @@
     # clean up
     sudo runc kill $job_id SIGKILL
     sudo runc delete $job_id
-<<<<<<< HEAD
+    sudo rm -rf $dumpdir
 }
 
 @test "Dump workload with --stream" {
@@ -380,7 +380,4 @@
     sleep 1 3>-
     run restore_task $job_id --stream 4
     [[ "$status" -eq 0 ]]
-=======
-    sudo rm -rf $dumpdir
->>>>>>> 099b31fc
 }