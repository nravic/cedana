import csv
import os
import shutil
import signal
import subprocess
import sys
import time
import requests
import platform
import profile_pb2
import json


import psutil

benchmarking_dir = "benchmarks"
output_dir = "benchmark_results"
cedana_version = (
    subprocess.check_output(["git", "describe", "--tags"]).decode("utf-8").strip()
)


def get_pid_by_name(process_name):
    for proc in psutil.process_iter(["name"]):
        if proc.info["name"] == process_name:
            return proc.pid
    return None


def setup():
    # download benchmarking repo
    repo_url = "https://github.com/cedana/cedana-benchmarks"
    subprocess.run(["git", "clone", repo_url, benchmarking_dir])

    # make folder for storing results
    os.makedirs(output_dir, exist_ok=True)

    pid = get_pid_by_name("cedana")
    return pid


def cleanup():
    shutil.rmtree(benchmarking_dir)


def get_process_by_pid(pid):
    # Get a psutil.Process object for the given pid
    try:
        return psutil.Process(pid)
    except psutil.NoSuchProcess:
        print("No process found with PID", pid)
        return None


def measure_disk_usage(checkpoint_dir):
    return sum(
        os.path.getsize(os.path.join(dirpath, filename))
        for dirpath, dirnames, filenames in os.walk(checkpoint_dir)
        for filename in filenames
    )


## def start_pprof(filename):
## pprof_base_url = "http://localhost:6060"
## resp = requests.get(f"{pprof_base_url}/start-profiling?prefix={filename}")
## if resp.status_code != 200:
## print("error from profiler: {}".format(resp.text))

## def stop_pprof(filename):
## pprof_base_url = "http://localhost:6060"
## resp = requests.get(f"{pprof_base_url}/stop-profiling?filename={filename}")
## if resp.status_code != 200:
## print("error from profiler: {}".format(resp.text))


def start_recording(pid):
    initial_data = {}
    try:
        p = psutil.Process(pid)
        initial_data["cpu_times"] = p.cpu_times()
        initial_data["memory"] = p.memory_full_info().uss
        initial_data["disk_io"] = psutil.disk_io_counters()
        initial_data["cpu_percent"] = p.cpu_percent(interval=None)
        initial_data["time"] = psutil.cpu_times()
    except psutil.NoSuchProcess:
        print(f"No such process with PID {pid}")

    return initial_data


def stop_recording(
    operation_type,
    pid,
    initial_data,
    jobID,
    process_stats,
):
    p = psutil.Process(pid)
    current_cpu_times = p.cpu_times()
    cpu_time_user_diff = current_cpu_times.user - initial_data["cpu_times"].user
    cpu_time_system_diff = current_cpu_times.system - initial_data["cpu_times"].system
    cpu_utilization = cpu_time_user_diff + cpu_time_system_diff

    cpu_time_total_diff = cpu_time_user_diff + cpu_time_system_diff

    # Calculate the total time all CPUs have spent since we started recording
    current_time = psutil.cpu_times()
    cpu_total_time_diff = sum(
        getattr(current_time, attr) - getattr(initial_data["time"], attr)
        for attr in ["user", "system", "idle"]
    )

    # Calculate the percentage of CPU utilization
    cpu_percent = (
        100 * cpu_time_total_diff / cpu_total_time_diff if cpu_total_time_diff else 0
    )

    # Memory usage in KB
    current_memory = p.memory_full_info().uss
    memory_used_kb = (current_memory - initial_data["memory"]) / 1024

    # Disk I/O
    current_disk_io = psutil.disk_io_counters()
    read_count_diff = current_disk_io.read_count - initial_data["disk_io"].read_count
    write_count_diff = current_disk_io.write_count - initial_data["disk_io"].write_count
    read_bytes_diff = current_disk_io.read_bytes - initial_data["disk_io"].read_bytes
    write_bytes_diff = current_disk_io.write_bytes - initial_data["disk_io"].write_bytes

    # Machine specs
    processor = platform.processor()
    physical_cores = psutil.cpu_count(logical=False)
    cpu_count = psutil.cpu_count(logical=True)
    memory = psutil.virtual_memory().total / (1024 ** 3)

    # read from otelcol json
    with open("benchmark_output.csv", mode="a", newline="") as file:
        writer = csv.writer(file)
        # Write the headers if the file is new
        if file.tell() == 0:
            writer.writerow(
                [
                    "Timestamp",
                    "Job ID",
                    "Operation Type",
                    "Memory Used Target (KB)",
                    "Memory Used Daemon",
                    "Write Count",
                    "Read Count",
                    "Write (MB)",
                    "Read Bytes (MB)",
                    "CPU Utilization (Secs)",
                    "CPU Used (Percent)",
                    "Cedana Version",
                    "Processor",
                    "Physical Cores",
                    "CPU Cores",
                    "Memory (GB)",
                    "blob_id",
                ]
            )

        # Write the resource usage data
        writer.writerow(
            [
                time.strftime("%Y-%m-%d %H:%M:%S", time.localtime(time.time())),
                jobID,
                operation_type,
                process_stats["memory_kb"],
                memory_used_kb,
                write_count_diff,
                read_count_diff,
                write_bytes_diff / (1024 * 1024),  # convert to MB
                read_bytes_diff / (1024 * 1024),  # convert to MB
                cpu_utilization,
                cpu_percent,
                cedana_version,
                processor,
                physical_cores,
                cpu_count,
                memory,
                "",
            ]
        )

        # delete profile file after


def analyze_pprof(filename):
    pass


<<<<<<< HEAD
def run_checkpoint(daemonPID, jobID, output_dir, process_stats):
    chkpt_cmd = "sudo -E ./cedana dump job {} -d tmp".format(jobID)
=======
def run_checkpoint(daemonPID, jobID, iteration, output_dir, process_stats):
    chkpt_cmd = "cedana dump job {} -d tmp".format(
        jobID + "-" + str(iteration)
    )
>>>>>>> 76f6c406

    # initial data here is fine - we want to measure impact of daemon on system
    initial_data = start_recording(daemonPID)
    cpu_profile_filename = "{}/cpu_{}_checkpoint".format(output_dir, jobID)

    p = subprocess.Popen(["sh", "-c", chkpt_cmd], stdout=subprocess.PIPE)
    # used for capturing full time instead of directly exiting
    p.wait()

    time.sleep(5)
    stop_recording("checkpoint", daemonPID, initial_data, jobID, process_stats)


<<<<<<< HEAD
def run_restore(daemonPID, jobID, output_dir):
    restore_cmd = "sudo -E ./cedana restore job {}".format(jobID)
=======
def run_restore(daemonPID, jobID, iteration, output_dir):
    restore_cmd = "cedana restore job {}".format(jobID + "-" + str(iteration))
>>>>>>> 76f6c406

    initial_data = start_recording(daemonPID)
    cpu_profile_filename = "{}/cpu_{}_restore".format(output_dir, jobID)

    p = subprocess.Popen(["sh", "-c", restore_cmd], stdout=subprocess.PIPE)
    p.wait()

    # nil value here
    process_stats = {}
    process_stats["memory_kb"] = 0

    time.sleep(5)
    stop_recording("restore", daemonPID, initial_data, jobID, process_stats)


def run_exec(cmd, jobID):
    process_stats = {}
    exec_cmd = "cedana exec -w $PWD/benchmarks {} {}".format(cmd, jobID)

    process = subprocess.Popen(["sh", "-c", exec_cmd], stdout=subprocess.PIPE)
    pid = int(process.communicate()[0].decode().strip())
    process_stats["pid"] = pid

    psutil_process = psutil.Process(pid)
    process_stats["memory_kb"] = (
        psutil_process.memory_full_info().uss / 1024
    )  # convert to KB

    return process_stats


def terminate_process(pid, timeout=3):
    try:
        # Send SIGTERM
        os.kill(pid, signal.SIGTERM)

        # Wait for the process to terminate
        start_time = time.time()
        while os.path.exists(f"/proc/{pid}") and time.time() - start_time < timeout:
            time.sleep(0.1)  # Sleep briefly to avoid a busy wait

        if os.path.exists(f"/proc/{pid}"):
            # If the process is still alive after the timeout, send SIGKILL
            os.kill(pid, signal.SIGKILL)
            print(f"Process {pid} forcefully terminated.")
        else:
            print(f"Process {pid} terminated gracefully.")
    except ProcessLookupError:
        print(f"Process {pid} does not exist.")
    except PermissionError:
        print(f"No permission to terminate process {pid}.")


def push_otel_to_bucket(filename, blob_id):
    client = storage.Client()
    bucket = client.bucket("benchmark-otel-data")
    blob = bucket.blob(blob_id)
    blob.upload_from_filename(filename)


def attach_bucket_id(csv_file, blob_id):
    # read csv file
    with open(csv_file, mode="r") as file:
        csv_reader = csv.reader(file)
        rows = list(csv_reader)

        # assuming the first row is the header containing column names
    header = rows[0]
    blob_id_column_index = header.index("blob_id")

    # update blob_id for each row
    for row in rows[1:]:  # skip header row
        row[blob_id_column_index] = blob_id

    # write csv file
    with open(csv_file, mode="w", newline="") as file:
        csv_writer = csv.writer(file)
        csv_writer.writerows(rows)


def push_to_bigquery():
    client = bigquery.Client()

    dataset_id = "devtest"
    table_id = "benchmarks"

    csv_file_path = "benchmark_output.csv"

    job_config = LoadJobConfig(
        source_format=SourceFormat.CSV,
        skip_leading_rows=1,  # Change this according to your CSV file
        autodetect=True,  # Auto-detect schema if the table doesn't exist
        write_disposition="WRITE_APPEND",  # Options are WRITE_APPEND, WRITE_EMPTY, WRITE_TRUNCATE
    )

    dataset_ref = client.dataset(dataset_id)
    table_ref = dataset_ref.table(table_id)

    # API request to start the job
    with open(csv_file_path, "rb") as source_file:
        load_job = client.load_table_from_file(
            source_file, table_ref, job_config=job_config
        )

    load_job.result()

    if load_job.errors is not None:
        print("Errors:", load_job.errors)
    else:
        print("Job finished successfully.")

    # Get the table details
    table = client.get_table(table_ref)
    print("Loaded {} rows to {}".format(table.num_rows, table_id))


def main(args):
    if "--local" in args:
        local = True
    else:   
        from google.cloud import bigquery
        from google.cloud import storage
        from google.cloud.bigquery import LoadJobConfig, SourceFormat
    daemon_pid = setup()
    jobs = [
        "server",
        "loop",
        "vscode-server",
        "regression",
        "nn-1gb",
    ]
    cmds = [
        "./server",
        "./test.sh",
        "'code-server --bind-addr localhost:1234'",
        "'python3 regression/main.py'",
        "'python3 1gb_pytorch.py'",
    ]

    # run in a loop
    num_samples = 5
    for x in range(len(jobs)):
        print("Starting benchmarks for job {} with command {}".format(jobs[x], cmds[x]))
        job = jobs[x]
        for y in range(num_samples):
            jobID = job + "-" + str(y)
            process_stats = run_exec(cmds[x], jobID)
            # wait a few seconds for memory to allocate
            time.sleep(5)

            # we don't mutate jobID for checkpoint/restore here so we can pass the unadulterated one to our csv
            run_checkpoint(daemon_pid, jobID, output_dir, process_stats)
            time.sleep(3)

            run_restore(daemon_pid, jobID, output_dir)
            time.sleep(3)

            terminate_process(process_stats["pid"])

    if local:
        return
    # unique uuid for blob id
    blob_id = "benchmark-data-" + str(time.time())
    push_otel_to_bucket("/cedana/data.json", blob_id)
    attach_bucket_id("benchmark_output.csv", blob_id)
    push_to_bigquery()
    # delete benchmarking folder
    cleanup()


if __name__ == "__main__":
    main(sys.argv)<|MERGE_RESOLUTION|>--- conflicted
+++ resolved
@@ -189,16 +189,8 @@
     pass
 
 
-<<<<<<< HEAD
 def run_checkpoint(daemonPID, jobID, output_dir, process_stats):
     chkpt_cmd = "sudo -E ./cedana dump job {} -d tmp".format(jobID)
-=======
-def run_checkpoint(daemonPID, jobID, iteration, output_dir, process_stats):
-    chkpt_cmd = "cedana dump job {} -d tmp".format(
-        jobID + "-" + str(iteration)
-    )
->>>>>>> 76f6c406
-
     # initial data here is fine - we want to measure impact of daemon on system
     initial_data = start_recording(daemonPID)
     cpu_profile_filename = "{}/cpu_{}_checkpoint".format(output_dir, jobID)
@@ -211,14 +203,8 @@
     stop_recording("checkpoint", daemonPID, initial_data, jobID, process_stats)
 
 
-<<<<<<< HEAD
 def run_restore(daemonPID, jobID, output_dir):
     restore_cmd = "sudo -E ./cedana restore job {}".format(jobID)
-=======
-def run_restore(daemonPID, jobID, iteration, output_dir):
-    restore_cmd = "cedana restore job {}".format(jobID + "-" + str(iteration))
->>>>>>> 76f6c406
-
     initial_data = start_recording(daemonPID)
     cpu_profile_filename = "{}/cpu_{}_restore".format(output_dir, jobID)
 
