--- conflicted
+++ resolved
@@ -170,13 +170,7 @@
 
     return dump_resp
 
-<<<<<<< HEAD
-async def run_restore(
-    daemonPID, jobID, checkpointID, output_dir, restore_type, max_retries=2, delay=5
-):
-=======
 async def run_restore(daemonPID, jobID, checkpointID, output_dir, restore_type, max_retries=2, delay=5):
->>>>>>> f429f32e
     channel = grpc.aio.insecure_channel("localhost:8080")
     restore_args = task_pb2.RestoreArgs()
     restore_args.Type = restore_type
