{
    // Use IntelliSense to learn about possible attributes.
    // Hover to view descriptions of existing attributes.
    // For more information, visit: https://go.microsoft.com/fwlink/?linkid=830387
    "version": "0.2.0",
    "configurations": [
        {
            // Easier to attach than debug the daemon
            "name": "attach to running cedana daemon",
            "type": "go",
            "asRoot": true,
            "request": "attach",
            "mode": "local",
<<<<<<< HEAD
            "console": "integratedTerminal",
        },
        {
            "name": "debug cedana start",
            "type": "go",
            "asRoot": true,
            "request": "launch",
            "mode": "debug",
            "program": "${fileDirname}",
            "console": "integratedTerminal",
            "args": ["start", "${input:promptForProgram}"],
=======
            "console": "integratedTerminal",
>>>>>>> 2ab24964
        },

        {
            "name": "debug cedana dump",
            "type": "go",
            "asRoot": true,
            "request": "launch",
            "mode": "debug",
            "cwd": "${workspaceFolder}",
            "program": "${workspaceFolder}",
            "console": "integratedTerminal",
            "args": ["dump", "${input:promptForPID}"],
        },
        {
            "name": "debug cedana dump container",
            "type": "go",
            "asRoot": true,
            "request": "launch",
            "mode": "debug",
            "cwd": "${workspaceFolder}",
            "program": "${workspaceFolder}",
            "console": "integratedTerminal",
            "args": ["dump", "container", "-i","", "-p", "${input:promptForContainer}"],
            "env": {
                "PATH": "/usr/local/go/bin:/usr/bin:/usr/sbin"
            },
        },
        {
            "name": "debug cedana restore container",
            "type": "go",
            "asRoot": true,
            "request": "launch",
            "mode": "debug",
            "cwd": "${workspaceFolder}",
            "program": "${workspaceFolder}",
            "console": "integratedTerminal",
            "args": ["client", "restore", "-i", "containerd.io/checkpoint/test123456:09-19-2023-16:56:21", "-c", "${input:promptForContainer}"],
            "env": {
                "PATH": "/usr/local/go/bin:/usr/bin:/usr/sbin"
            },
        },
        {
            "name": "debug cedana restore runc",
            "type": "go",
            "asRoot": true,
            "request": "launch",
            "mode": "debug",
            "cwd": "${workspaceFolder}",
            "program": "${workspaceFolder}",
            "console": "integratedTerminal",
            "buildFlags": "-buildvcs=false",
            "args": ["debug", "runc", "/tmp/cedana_runc_test/", "container-restore-1"],
            "env": {
                "PATH": "/usr/local/go/bin:/usr/bin:/usr/sbin"
            },
        },
        {
            "name": "debug cedana dump runc",
            "type": "go",
            "asRoot": true,
            "request": "launch",
            "mode": "debug",
            "cwd": "${workspaceFolder}",
            "program": "${workspaceFolder}",
            "console": "integratedTerminal",
            "buildFlags": "-buildvcs=false",
            "args": ["debug", "runc-dump", "/tmp/cedana_runc_test/", "container-printer"],
            "env": {
                "PATH": "/usr/local/go/bin:/usr/bin:/usr/sbin"
            },
        },
        {
            "name": "debug cedana restore",
            "type": "go",
            "asRoot": true,
            "request": "launch",
            "mode": "debug",
            "program": "${fileDirname}",
            "console": "integratedTerminal",
            "args": ["restore", "${input:promptForCheckpoint}"],
        }, 
     {
            "name": "debug cedana container",
            "type": "go",
            "asRoot": true,
            "request": "launch",
            "mode": "debug",
            "program": "${fileDirname}",
            "console": "integratedTerminal",
            "args": ["client", "restore", "${input:promptForCheckpoint}"],
            "env": {
                "CEDANA_ORCH_ID": "orch123",
                "CEDANA_JOB_ID": "testjob",
                "CEDANA_CLIENT_ID": "client123",
                "CEDANA_AUTH_TOKEN": "test",
                "CEDANA_LOG_LEVEL": "0",
            },
        }, 
   
    ],
    "inputs": [
        {
            "id": "promptForPID",
            "type": "promptString",
            "description": "enter PID",
            "default": ""
        },
        {
            "id": "promptForContainer",
            "type": "promptString",
            "description": "enter container ID",
            "default": ""
        },
        {
            "id": "promptForCheckpoint",
            "type": "promptString",
            "description": "enter path to checkpoint zipfile",
            "default": ""
        },
        {
            "id": "promptForProgram",
            "type": "promptString",
            "description": "enter program to exec",
            "default": ""
        }
    ]
}<|MERGE_RESOLUTION|>--- conflicted
+++ resolved
@@ -11,23 +11,8 @@
             "asRoot": true,
             "request": "attach",
             "mode": "local",
-<<<<<<< HEAD
             "console": "integratedTerminal",
         },
-        {
-            "name": "debug cedana start",
-            "type": "go",
-            "asRoot": true,
-            "request": "launch",
-            "mode": "debug",
-            "program": "${fileDirname}",
-            "console": "integratedTerminal",
-            "args": ["start", "${input:promptForProgram}"],
-=======
-            "console": "integratedTerminal",
->>>>>>> 2ab24964
-        },
-
         {
             "name": "debug cedana dump",
             "type": "go",
