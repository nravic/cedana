package api

// This file contains functions for managing process state in the DB for the service

import (
	"encoding/json"
	"fmt"
	"os"
	"path/filepath"
	"strings"

	"github.com/cedana/cedana/api/services/task"
	"github.com/rs/xid"
	"github.com/shirou/gopsutil/v3/cpu"
	"github.com/shirou/gopsutil/v3/host"
	"github.com/shirou/gopsutil/v3/mem"
	"github.com/shirou/gopsutil/v3/process"

	"context"
)

const CHECKPOINT_STATE_FILE = "checkpoint_state.json"

func (s *service) updateState(ctx context.Context, jid string, state *task.ProcessState) error {
	marshalledState, err := json.Marshal(state)
	if err != nil {
		return err
	}

	// try creating the job, which would fail
	// in case the JID exists
	// On error, update the job
	err = s.db.PutJob(ctx, []byte(jid), marshalledState)
	return err
}

// Does not return an error if state is not found for a JID.
// Returns nil in that case
func (s *service) getState(ctx context.Context, jid string) (*task.ProcessState, error) {

	fetchedJob, err := s.db.GetJob(ctx, []byte(jid))
	if err != nil {
		return nil, err
	}

<<<<<<< HEAD
	if err != nil {
		fmt.Println("error", err)
		return nil, err
	}

	fmt.Println("value", value)
=======
>>>>>>> d1afa260
	state := task.ProcessState{}
	err = json.Unmarshal(fetchedJob.State, &state)
	if err != nil {
		return nil, err
	}
	return &state, err
}

// Generates a new state for a process with given PID
<<<<<<< HEAD
func (s *service) generateState(pid int32) (*task.ProcessState, error) {
=======
// TODO NR - customizable errors
func (s *service) generateState(ctx context.Context, pid int32) (*task.ProcessState, error) {
>>>>>>> d1afa260
	if pid == 0 {
		return nil, fmt.Errorf("invalid PID %d", pid)
	}

	var state task.ProcessState

	p, err := process.NewProcess(pid)
	if err != nil {
		return nil, fmt.Errorf("could not get gopsutil process: %v", err)
	}

	state.PID = pid

	// Search for JID, if found, use it, otherwise generate a new one
	list, err := s.db.ListJobs(ctx)
	if err != nil {
		return nil, fmt.Errorf("could not list jobs: %v", err)
	}
	for _, job := range list {
		st := &task.ProcessState{}
		err = json.Unmarshal(job.State, st)
		if err != nil {
			continue
		}
		if st.PID == pid {
			state.JID = st.JID
			break
		}
	}

	if state.JID == "" {
		state.JID = xid.New().String()
	}

	var openFiles []*task.OpenFilesStat
	var openConnections []*task.ConnectionStat

	of, err := p.OpenFiles()
	for _, f := range of {
		var mode string
		var stream task.OpenFilesStat_StreamType
		file, err := os.Stat(f.Path)
		if err == nil {
			mode = file.Mode().Perm().String()
			switch f.Fd {
			case 0:
				stream = task.OpenFilesStat_STDIN
			case 1:
				stream = task.OpenFilesStat_STDOUT
			case 2:
				stream = task.OpenFilesStat_STDERR
			default:
				stream = task.OpenFilesStat_NONE
			}
		}

		openFiles = append(openFiles, &task.OpenFilesStat{
			Fd:     f.Fd,
			Path:   f.Path,
			Mode:   mode,
			Stream: stream,
		})
	}

	if err != nil {
		// don't want to error out and break
		return nil, nil
	}
	// used for network barriers (TODO: NR)
	conns, err := p.Connections()
	if err != nil {
		return nil, nil
	}
	for _, conn := range conns {
		Laddr := &task.Addr{
			IP:   conn.Laddr.IP,
			Port: conn.Laddr.Port,
		}
		Raddr := &task.Addr{
			IP:   conn.Raddr.IP,
			Port: conn.Raddr.Port,
		}
		openConnections = append(openConnections, &task.ConnectionStat{
			Fd:     conn.Fd,
			Family: conn.Family,
			Type:   conn.Type,
			Laddr:  Laddr,
			Raddr:  Raddr,
			Status: conn.Status,
			PID:    conn.Pid,
			UIDs:   conn.Uids,
		})
	}

	memoryUsed, _ := p.MemoryPercent()
	isRunning, _ := p.IsRunning()

	// if the process is actually running, we don't care that
	// we're potentially overriding a failed flag here.
	// In the case of a restored/resuscitated process this is a good thing

	// this is the status as returned by gopsutil.
	// ideally we want more than this, or some parsing to happen from this end
	status, _ := p.Status()

	// we need the cwd to ensure that it exists on the other side of the restore.
	// if it doesn't - we inheritFd it?
	cwd, err := p.Cwd()
	if err != nil {
		return nil, nil
	}

	// system information
	cpuinfo, _ := cpu.Info()
	vcpus, _ := cpu.Counts(true)
	state.CPUInfo = &task.CPUInfo{
		Count:      int32(vcpus),
		CPU:        cpuinfo[0].CPU,
		VendorID:   cpuinfo[0].VendorID,
		Family:     cpuinfo[0].Family,
		PhysicalID: cpuinfo[0].PhysicalID,
	}

	mem, _ := mem.VirtualMemory()
	state.MemoryInfo = &task.MemoryInfo{
		Total:     mem.Total,
		Available: mem.Available,
		Used:      mem.Used,
	}

	host, _ := host.Info()
	state.HostInfo = &task.HostInfo{
		HostID:               host.HostID,
		Hostname:             host.Hostname,
		OS:                   host.OS,
		Platform:             host.Platform,
		KernelVersion:        host.KernelVersion,
		KernelArch:           host.KernelArch,
		VirtualizationSystem: host.VirtualizationSystem,
		VirtualizationRole:   host.VirtualizationRole,
	}

	// ignore sending network for now, little complicated
	state.ProcessInfo = &task.ProcessInfo{
		OpenFds:         openFiles,
		WorkingDir:      cwd,
		MemoryPercent:   memoryUsed,
		IsRunning:       isRunning,
		OpenConnections: openConnections,
		Status:          strings.Join(status, ""),
	}

	return &state, nil
}

func serializeStateToDir(dir string, state *task.ProcessState) error {
	serialized, err := json.MarshalIndent(state, "", "  ")
	if err != nil {
		return err
	}
	path := filepath.Join(dir, CHECKPOINT_STATE_FILE)
	file, err := os.Create(path)
	if err != nil {
		return err
	}

	defer file.Close()
	_, err = file.Write(serialized)
	return err
}

func deserializeStateFromDir(dir string) (*task.ProcessState, error) {
	_, err := os.Stat(filepath.Join(dir, CHECKPOINT_STATE_FILE))
	if err != nil {
		return nil, fmt.Errorf("state file not found")
	}

	data, err := os.ReadFile(filepath.Join(dir, CHECKPOINT_STATE_FILE))
	if err != nil {
		return nil, fmt.Errorf("could not read state file: %v", err)
	}

	var checkpointState task.ProcessState
	err = json.Unmarshal(data, &checkpointState)
	return &checkpointState, err
}<|MERGE_RESOLUTION|>--- conflicted
+++ resolved
@@ -43,15 +43,6 @@
 		return nil, err
 	}
 
-<<<<<<< HEAD
-	if err != nil {
-		fmt.Println("error", err)
-		return nil, err
-	}
-
-	fmt.Println("value", value)
-=======
->>>>>>> d1afa260
 	state := task.ProcessState{}
 	err = json.Unmarshal(fetchedJob.State, &state)
 	if err != nil {
@@ -60,13 +51,9 @@
 	return &state, err
 }
 
-// Generates a new state for a process with given PID
-<<<<<<< HEAD
-func (s *service) generateState(pid int32) (*task.ProcessState, error) {
-=======
+
 // TODO NR - customizable errors
 func (s *service) generateState(ctx context.Context, pid int32) (*task.ProcessState, error) {
->>>>>>> d1afa260
 	if pid == 0 {
 		return nil, fmt.Errorf("invalid PID %d", pid)
 	}
