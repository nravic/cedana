package api

import (
	"encoding/json"
	"net"
	"net/rpc"
	"os"
	"strings"

	container "github.com/cedana/cedana/container"
	cedana "github.com/cedana/cedana/types"
	"github.com/rs/zerolog"
)

type CedanaDaemon struct {
	client *Client
	logger *zerolog.Logger
	stop   chan struct{}
}

type DumpArgs struct {
	PID int32
	Dir string
}

type RuncRestoreArgs struct {
	ContainerId string
	ImagePath   string
	Opts        *container.RuncOpts
}

type RuncRestoreResp struct {
	Error error
}

type RuncDumpArgs struct {
	WorkPath       string
	Root           string
	CheckpointPath string
	ContainerId    string
	CriuOpts       container.CriuOpts
}

type RuncDumpResp struct {
	Error error
}

type ContainerDumpArgs struct {
	Ref         string
	ContainerId string
}

type ContainerRestoreArgs struct {
	ImgPath     string
	ContainerId string
}

type ContainerRestoreResp struct {
	Error error
}

type ContainerDumpResp struct {
	CheckpointPath string
	Error          error
}

type DumpResp struct {
	Error error
}

type RestoreArgs struct {
	Path string
}

type RestoreResp struct {
	Error  error
	NewPID int32
}

type ListCheckpointsArgs struct {
}

type ListCheckpointsResp struct {
}

type StartNATSArgs struct {
	SelfID    string
	JobID     string
	AuthToken string
}

type StartNATSResp struct {
	Error error
}

type StartTaskArgs struct {
	ID   string
	Task string
}

type StartTaskResp struct {
	PID   int32
	Error error
}

type RegisterProcessArgs struct {
	PID int32
}

type RegisterProcessResp struct {
}

type StatusArgs struct {
}

type StatusResp struct {
	IDPID    []map[string]string
	PIDState []map[string]cedana.ProcessState
}

func (cd *CedanaDaemon) Dump(args *DumpArgs, resp *DumpResp) error {
	return cd.client.Dump(args.Dir, args.PID)
}

func (cd *CedanaDaemon) ContainerDump(args *ContainerDumpArgs, resp *ContainerDumpResp) error {
	return cd.client.ContainerDump(args.Ref, args.ContainerId)
}

func (cd *CedanaDaemon) RuncDump(args *RuncDumpArgs, resp *ContainerDumpResp) error {
	return cd.client.RuncDump(args.Root, args.ContainerId, &args.CriuOpts)
}

func (cd *CedanaDaemon) RuncRestore(args *RuncRestoreArgs, resp *RuncRestoreResp) error {
	return cd.client.RuncRestore(args.ImagePath, args.ContainerId, args.Opts)
}

func (cd *CedanaDaemon) Restore(args *RestoreArgs, resp *RestoreResp) error {
	pid, err := cd.client.Restore(args.Path)
	if err != nil {
		resp.Error = err
	}
	resp.NewPID = *pid
	return err
}

func (cd *CedanaDaemon) ContainerRestore(args *ContainerRestoreArgs, resp *ContainerRestoreResp) error {
	return cd.client.ContainerRestore(args.ImgPath, args.ContainerId)
}

func (cd *CedanaDaemon) StartNATS(args *StartNATSArgs, resp *StartNATSResp) error {
	// scaffold daemon w/ NATS
	err := cd.client.AddNATS(args.SelfID, args.JobID, args.AuthToken)
	if err != nil {
		resp.Error = err
	}
	go cd.client.startNATSService(args.JobID)

	return nil
}

func (cd *CedanaDaemon) StartTask(args *StartTaskArgs, resp *StartTaskResp) error {
<<<<<<< HEAD
	pid, err := cd.client.RunTask(args.Task)
=======
	err := cd.client.TryStartJob(&args.Task, args.ID)
>>>>>>> 2ab24964
	if err != nil {
		resp.Error = err
	}
	resp.PID = pid
	return err
}

func (cd *CedanaDaemon) Ps(args *StatusArgs, resp *StatusResp) error {
	out, err := cd.client.db.ReturnAllEntries()
	if err != nil {
		return err
	}
	for _, entry := range out {
		for k, v := range entry {
			if strings.Contains(v, "{") {
				var state cedana.ProcessState
				err := json.Unmarshal([]byte(v), &state)
				if err != nil {
					return err
				}
				resp.PIDState = append(resp.PIDState, map[string]cedana.ProcessState{
					k: state,
				})
			} else {
				resp.IDPID = append(resp.IDPID, map[string]string{
					k: v,
				})
			}
		}
	}
	return nil
}

func NewDaemon(stop chan struct{}) *CedanaDaemon {
	c, err := InstantiateClient()
	if err != nil {
		c.logger.Fatal().Err(err).Msg("Could not instantiate client")
	}

	return &CedanaDaemon{
		client: c,
		logger: c.logger,
		stop:   stop,
	}
}

func (cd *CedanaDaemon) Cleanup(listener net.Listener) {
	if listener != nil {
		listener.Close()
	}
	os.Remove("/tmp/cedana.sock")
}

func (cd *CedanaDaemon) StartDaemon() {
	_, err := os.Stat("/tmp/cedana.sock")
	if err == nil {
		cd.logger.Info().Msg("cleaning old socket file...")
		os.Remove("/tmp/cedana.sock")
	}

	listener, err := net.Listen("unix", "/tmp/cedana.sock")
	if err != nil {
		cd.logger.Fatal().Err(err).Msg("could not start daemon")
	}

	// initialize db here

	defer cd.Cleanup(listener)

L:
	for {
		select {
		case <-cd.stop:
			// this isn't working - fix NR
			// have to kill w/ kill -9 for now
			cd.logger.Info().Msg("stop hit, terminating daemon...")
			break L
		default:
			conn, err := listener.Accept()
			if err != nil {
				cd.logger.Fatal().Err(err).Msg("could not start daemon")
			}
			rpc.ServeConn(conn)
		}
	}
}<|MERGE_RESOLUTION|>--- conflicted
+++ resolved
@@ -159,15 +159,10 @@
 }
 
 func (cd *CedanaDaemon) StartTask(args *StartTaskArgs, resp *StartTaskResp) error {
-<<<<<<< HEAD
-	pid, err := cd.client.RunTask(args.Task)
-=======
 	err := cd.client.TryStartJob(&args.Task, args.ID)
->>>>>>> 2ab24964
 	if err != nil {
 		resp.Error = err
 	}
-	resp.PID = pid
 	return err
 }
 
