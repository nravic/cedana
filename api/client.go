--- conflicted
+++ resolved
@@ -96,66 +96,7 @@
 	}, nil
 }
 
-<<<<<<< HEAD
-// Layers daemon capabilities onto client (adding nats, jetstream and jetstream contexts)
-func (c *Client) AddNATS(selfID, jobID, authToken string) error {
-	c.selfId = selfID
-	c.jobId = jobID
-
-	opts := []nats.Option{nats.Name(fmt.Sprintf("CEDANA_CLIENT_%s", selfID))}
-	opts = setupConnOptions(opts, c.logger)
-	opts = append(opts, nats.Token(authToken))
-
-	var nc *nats.Conn
-	var err error
-	for i := 0; i < 5; i++ {
-		nc, err = nats.Connect(c.config.Connection.NATSUrl, opts...)
-		if err == nil {
-			break
-		}
-		// reread config - I think there's a race that happens here with
-		// read server overrides and the NATS connection.
-		// TODO NR: should probably fix this
-		c.config, _ = utils.InitConfig()
-		c.logger.Warn().Msgf(
-			"NATS connection failed (attempt %d/%d) with error: %v. Retrying...",
-			i+1,
-			5,
-			err,
-		)
-		time.Sleep(30 * time.Second)
-	}
-
-	if err != nil {
-		c.logger.Fatal().Err(err).Msg("Could not connect to NATS")
-		return err
-	}
-	c.nc = nc
-
-	// set up JetStream
-	js, err := jetstream.New(nc)
-	if err != nil {
-		c.logger.Fatal().Err(err).Msg("Could not set up JetStream management interface")
-		return err
-	}
-	c.js = js
-
-	jsc, err := nc.JetStream()
-	if err != nil {
-		c.logger.Fatal().Err(err).Msg("Could not set up JetStream context")
-		return err
-	}
-
-	natsStore := utils.NewNATSStore(c.logger, jsc, c.jobId)
-	c.store = natsStore
-
-	return nil
-}
-
-func (c *Client) CleanupClient() error {
-=======
 func (c *Client) cleanupClient() error {
->>>>>>> 1f48645c
 	c.CRIU.Cleanup()
 	c.logger.Info().Msg("cleaning up client")
 	return nil
@@ -360,192 +301,4 @@
 		}
 	}
 	return nil
-<<<<<<< HEAD
-}
-
-func setupConnOptions(opts []nats.Option, logger *zerolog.Logger) []nats.Option {
-	totalWait := 10 * time.Minute
-	reconnectDelay := time.Second
-
-	opts = append(opts, nats.ReconnectWait(reconnectDelay))
-	opts = append(opts, nats.MaxReconnects(int(totalWait/reconnectDelay)))
-	opts = append(opts, nats.DisconnectHandler(func(nc *nats.Conn) {
-		logger.Info().Msgf("Disconnected: will attempt reconnects for %.0fm", totalWait.Minutes())
-	}))
-	opts = append(opts, nats.ReconnectHandler(func(nc *nats.Conn) {
-		logger.Info().Msgf("Reconnected [%s]", nc.ConnectedUrl())
-	}))
-	opts = append(opts, nats.ClosedHandler(func(nc *nats.Conn) {
-		logger.Info().Msgf("Exiting: %v", nc.LastError())
-	}))
-	return opts
-}
-
-// start nats service for a single process
-// todo NR - relation to job id?
-func (c *Client) startNATSService(id string) {
-	// create a subscription to NATS commands from the orchestrator first
-	go c.subscribeToCommands(300, id)
-
-	go c.publishStateContinuous(30, id)
-
-	// listen for broadcast commands
-	// subscribe to our broadcasters
-	dumpCmdChn := c.channels.dumpCmdBroadcaster.Subscribe()
-	restoreCmdChn := c.channels.restoreCmdBroadcaster.Subscribe()
-
-	dir := c.config.SharedStorage.DumpStorageDir
-	pid, err := c.db.GetPID(id)
-	if err != nil {
-		// TODO NR - should we be more resilient to this? can bolt fail transiently
-		c.logger.Fatal().Err(err).Msg("could not get pid from database")
-	}
-	for {
-		select {
-		case <-dumpCmdChn:
-			c.logger.Info().Msg("received checkpoint command from NATS server")
-			state, _ := c.getState(pid)
-			if err != nil {
-				c.logger.Warn().Msgf("could not generate state: %v", err)
-			}
-
-			err := c.Dump(dir, pid)
-			if err != nil {
-				c.logger.Warn().Msgf("could not checkpoint process: %v", err)
-				state.CheckpointState = cedana.CheckpointFailed
-				c.publishStateOnce(state)
-			}
-			state.CheckpointState = cedana.CheckpointSuccess
-			c.publishStateOnce(state)
-
-		case cmd := <-restoreCmdChn:
-			c.logger.Info().Msg("received restore command from NATS server")
-			state, _ := c.getState(pid)
-			if err != nil {
-				c.logger.Warn().Msgf("could not generate state: %v", err)
-			}
-
-			// where does path come from? TODO NR
-
-			pid, err := c.Restore(cmd.RestorePath)
-			if err != nil {
-				c.logger.Warn().Msgf("could not restore process: %v", err)
-				state.CheckpointState = cedana.RestoreFailed
-				c.publishStateOnce(state)
-			}
-			// get a new state using restored pid
-			state, _ = c.getState(*pid)
-			state.CheckpointState = cedana.RestoreSuccess
-			c.publishStateOnce(state)
-
-		default:
-			time.Sleep(1 * time.Second)
-		}
-	}
-}
-
-func (c *Client) getState(pid int32) (*cedana.ProcessState, error) {
-	state, err := c.generateState(pid)
-	if err != nil {
-		return nil, err
-	}
-
-	err = c.db.UpdateProcessStateWithPID(pid, state)
-	if err != nil {
-		return nil, err
-	}
-
-	return state, err
-}
-
-func (c *Client) TryStartJob(task *string, id string) error {
-	if task == nil {
-		// try config
-		task = &c.config.Client.Task
-		c.logger.Info().Msgf("no task provided, using task in config: %s", *task)
-	}
-
-	// 5 attempts arbitrarily chosen - up to the orchestrator to send the correct task
-	var state cedana.ProcessState
-	var err error
-	for i := 0; i < 5; i++ {
-		pid, err := c.RunTask(*task)
-		if err == nil {
-			c.logger.Info().Msgf("managing process with pid %d", pid)
-			state.Flag = cedana.JobRunning
-			state.PID = pid
-			break
-		} else {
-			// enter a failure state, where we wait indefinitely for a command from NATS instead of
-			// continuing
-			c.logger.Info().Msgf("failed to run task with error: %v, attempt %d", err, i+1)
-			state.Flag = cedana.JobStartupFailed
-			recoveryCmd := c.enterDoomLoop(&state)
-			task = &recoveryCmd.UpdatedTask
-		}
-	}
-
-	if err != nil {
-		return err
-	}
-
-	err = c.db.CreateOrUpdateCedanaProcess(id, &state)
-	if err != nil {
-		return err
-	}
-
-	return nil
-}
-
-func (c *Client) RunTask(task string) (int32, error) {
-	var pid int32
-
-	if task == "" {
-		return 0, fmt.Errorf("could not find task in config")
-	}
-
-	// need a more resilient/retriable way of doing this
-	r, w, err := os.Pipe()
-	if err != nil {
-		return 0, err
-	}
-
-	nullFile, err := os.OpenFile(os.DevNull, os.O_WRONLY, 0)
-	if err != nil {
-		return 0, err
-	}
-
-	cmd := exec.Command("bash", "-c", task)
-	cmd.SysProcAttr = &syscall.SysProcAttr{
-		Setsid: true,
-	}
-
-	cmd.Stdin = nullFile
-	cmd.Stdout = w
-	cmd.Stderr = w
-
-	err = cmd.Start()
-	if err != nil {
-		return 0, err
-	}
-
-	go func() {
-		err := cmd.Wait()
-		if err != nil {
-			c.logger.Warn().Msgf("task failed: %v", err)
-		}
-	}()
-
-	pid = int32(cmd.Process.Pid)
-	ppid := int32(os.Getpid())
-
-	c.closeCommonFds(ppid, pid)
-
-	if c.config.Client.ForwardLogs {
-		go c.publishLogs(r, w)
-	}
-
-	return pid, nil
-=======
->>>>>>> 1f48645c
 }