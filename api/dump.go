--- conflicted
+++ resolved
@@ -44,15 +44,6 @@
 	var hasTCP bool
 	var hasExtUnixSocket bool
 
-<<<<<<< HEAD
-	pname, err := utils.GetProcessName(pid)
-	if err != nil {
-		logger.Fatal().Err(err)
-		return "", err
-	}
-
-=======
->>>>>>> 4a02a10c
 	state, err := c.getState(pid)
 	if state == nil || err != nil {
 		dumpSpan.RecordError(err)
