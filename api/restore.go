--- conflicted
+++ resolved
@@ -172,7 +172,6 @@
 	return resp.Restore.Pid, nil
 }
 
-<<<<<<< HEAD
 func (c *Client) pyTorchRestore() error {
 	// TODO Not implemented yet
 	return nil
@@ -336,9 +335,6 @@
 			return err
 		}
 	}
-=======
-func (c *Client) RuncRestore(imgPath string, containerId string, opts *container.RuncOpts) error {
->>>>>>> 1f48645c
 
 	err := container.RuncRestore(imgPath, containerId, *opts)
 	if err != nil {
