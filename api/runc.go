--- conflicted
+++ resolved
@@ -24,16 +24,11 @@
 		return nil, err
 	}
 
-<<<<<<< HEAD
-	state := &task.ProcessState{}
-
-=======
 	state, err := s.generateState(ctx, pid)
 	if err != nil {
 		err = status.Error(codes.Internal, err.Error())
 		return nil, err
 	}
->>>>>>> 39b916cf
 	state.JobState = task.JobState_JOB_RUNNING
 
 	criuOpts := &container.CriuOpts{
