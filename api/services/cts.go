package services

// cts encapsulates client functions to interact with the services

import (
	"context"
	"time"

	"fmt"
	"net"
	"github.com/mdlayher/vsock"

	"github.com/cedana/cedana/api"
	"github.com/cedana/cedana/utils"
	"github.com/cedana/cedana/api/services/task"
	"github.com/spf13/viper"
	"google.golang.org/grpc"
	"google.golang.org/grpc/credentials/insecure"
	"google.golang.org/grpc/health/grpc_health_v1"
)

const (
	DEFAULT_PROCESS_DEADLINE    = 20 * time.Minute
	DEFAULT_CONTAINERD_DEADLINE = 10 * time.Minute
	DEFAULT_RUNC_DEADLINE       = 10 * time.Minute
)

const (
	port = 9999
)


type ServiceClient struct {
	taskService task.TaskServiceClient
	taskConn    *grpc.ClientConn
}

func NewClient() (*ServiceClient, error) {
	var opts []grpc.DialOption
	opts = append(opts, grpc.WithTransportCredentials(insecure.NewCredentials()))
	taskConn, err := grpc.Dial(api.ADDRESS, opts...)
	if err != nil {
		return nil, err
	}

	taskClient := task.NewTaskServiceClient(taskConn)

	client := &ServiceClient{
		taskService: taskClient,
		taskConn:    taskConn,
	}
	return client, err
}

func NewKataClient(vm string) (*ServiceClient, error) {
	var opts []grpc.DialOption
	opts = append(opts, grpc.WithTransportCredentials(insecure.NewCredentials()))

	// extract cid from the process tree on host
	cid, err := utils.ExtractCID(vm)
	if err != nil {
		return nil, err
	}

	taskConn, err := grpc.Dial(fmt.Sprintf("vsock://%d:%d", cid, port), grpc.WithInsecure(), grpc.WithDialer(func(addr string, timeout time.Duration) (net.Conn, error) {
		return vsock.Dial(cid, port, nil)
	}))
	if err != nil {
		return nil, err
	}

	taskClient := task.NewTaskServiceClient(taskConn)

	client := &ServiceClient{
		taskService: taskClient,
		taskConn:    taskConn,
	}
	return client, err
}

func (c *ServiceClient) Close() {
	c.taskConn.Close()
}

/////////////////////////////
//      Health Check       //
/////////////////////////////

func (c *ServiceClient) HealthCheck(ctx context.Context) (bool, error) {
	healthClient := grpc_health_v1.NewHealthClient(c.taskConn)
	ctx, cancel := context.WithTimeout(ctx, DEFAULT_PROCESS_DEADLINE)
	defer cancel()

	opts := getDefaultCallOptions()

	// Health check
	resp, err := healthClient.Check(ctx, &grpc_health_v1.HealthCheckRequest{
		Service: "task.TaskService",
	}, opts...)
	if err != nil {
		return false, err
	}

	if resp.Status == grpc_health_v1.HealthCheckResponse_SERVING {
		return true, nil
	} else {
		return false, nil
	}
}

func (c *ServiceClient) DetailedHealthCheck(ctx context.Context, args *task.DetailedHealthCheckRequest) (*task.DetailedHealthCheckResponse, error) {
	ctx, cancel := context.WithTimeout(ctx, DEFAULT_PROCESS_DEADLINE)
	defer cancel()
	opts := getDefaultCallOptions()
	resp, err := c.taskService.DetailedHealthCheck(ctx, args, opts...)
	if err != nil {
		return nil, err
	}

	return resp, nil
}

///////////////////////////
// Process Service Calls //
///////////////////////////

func (c *ServiceClient) Start(ctx context.Context, args *task.StartArgs) (*task.StartResp, error) {
	ctx, cancel := context.WithTimeout(ctx, DEFAULT_PROCESS_DEADLINE)
	defer cancel()
	opts := getDefaultCallOptions()
	resp, err := c.taskService.Start(ctx, args, opts...)
	if err != nil {
		return nil, err
	}
	return resp, nil
}

func (c *ServiceClient) StartAttach(ctx context.Context, args *task.StartAttachArgs) (task.TaskService_StartAttachClient, error) {
	opts := getDefaultCallOptions()
	stream, err := c.taskService.StartAttach(ctx, opts...)
	if err != nil {
		return nil, err
	}
	// Send the first start request
	if err := stream.Send(args); err != nil {
		return nil, err
	}
	return stream, nil
}

func (c *ServiceClient) Dump(ctx context.Context, args *task.DumpArgs) (*task.DumpResp, error) {
	// TODO NR - timeouts here need to be fixed
	ctx, cancel := context.WithTimeout(ctx, DEFAULT_PROCESS_DEADLINE)
	defer cancel()
	opts := getDefaultCallOptions()
	resp, err := c.taskService.Dump(ctx, args, opts...)
	if err != nil {
		return nil, err
	}
	return resp, nil
}

func (c *ServiceClient) Restore(ctx context.Context, args *task.RestoreArgs) (*task.RestoreResp, error) {
	ctx, cancel := context.WithTimeout(ctx, DEFAULT_PROCESS_DEADLINE)
	defer cancel()
	opts := getDefaultCallOptions()
	resp, err := c.taskService.Restore(ctx, args, opts...)
	if err != nil {
		return nil, err
	}
	return resp, nil
}

func (c *ServiceClient) RestoreAttach(ctx context.Context, args *task.RestoreAttachArgs) (task.TaskService_RestoreAttachClient, error) {
	opts := getDefaultCallOptions()
	stream, err := c.taskService.RestoreAttach(ctx, opts...)
	if err != nil {
		return nil, err
	}
	// Send the first restore request
	if err := stream.Send(args); err != nil {
		return nil, err
	}
	return stream, nil
}

func (c *ServiceClient) Query(ctx context.Context, args *task.QueryArgs) (*task.QueryResp, error) {
	ctx, cancel := context.WithTimeout(ctx, DEFAULT_PROCESS_DEADLINE)
	defer cancel()
	opts := getDefaultCallOptions()
	resp, err := c.taskService.Query(ctx, args, opts...)
	if err != nil {
		return nil, err
	}
	return resp, nil
}

//////////////////////////////
////// CRIO Rootfs Dump //////
//////////////////////////////

func (c *ServiceClient) CRIORootfsDump(ctx context.Context, args *task.CRIORootfsDumpArgs) (*task.CRIORootfsDumpResp, error) {
	// TODO NR - timeouts here need to be fixed
	ctx, cancel := context.WithTimeout(ctx, DEFAULT_PROCESS_DEADLINE)
	defer cancel()
	opts := getDefaultCallOptions()
	resp, err := c.taskService.CRIORootfsDump(ctx, args, opts...)
	if err != nil {
		return nil, err
	}
	return resp, nil
}

func (c *ServiceClient) CRIOImagePush(ctx context.Context, args *task.CRIOImagePushArgs) (*task.CRIOImagePushResp, error) {
	// TODO NR - timeouts here need to be fixed
	ctx, cancel := context.WithTimeout(ctx, DEFAULT_PROCESS_DEADLINE)
	defer cancel()
	opts := getDefaultCallOptions()
	resp, err := c.taskService.CRIOImagePush(ctx, args, opts...)
	if err != nil {
		return nil, err
	}
	return resp, nil
}

//////////////////////////////
// Containerd Service Calls //
//////////////////////////////

func (c *ServiceClient) ContainerdDump(ctx context.Context, args *task.ContainerdDumpArgs) (*task.ContainerdDumpResp, error) {
	ctx, cancel := context.WithTimeout(ctx, DEFAULT_CONTAINERD_DEADLINE)
	defer cancel()
	opts := getDefaultCallOptions()
	resp, err := c.taskService.ContainerdDump(ctx, args, opts...)
	if err != nil {
		return nil, err
	}
	return resp, nil
}

func (c *ServiceClient) ContainerdRestore(ctx context.Context, args *task.ContainerdRestoreArgs) (*task.ContainerdRestoreResp, error) {
	ctx, cancel := context.WithTimeout(ctx, DEFAULT_CONTAINERD_DEADLINE)
	defer cancel()
	opts := getDefaultCallOptions()
	resp, err := c.taskService.ContainerdRestore(ctx, args, opts...)
	if err != nil {
		return nil, err
	}
	return resp, nil
}

func (c *ServiceClient) ContainerdQuery(ctx context.Context, args *task.ContainerdQueryArgs) (*task.ContainerdQueryResp, error) {
	ctx, cancel := context.WithTimeout(ctx, DEFAULT_CONTAINERD_DEADLINE)
	defer cancel()
	opts := getDefaultCallOptions()
	resp, err := c.taskService.ContainerdQuery(ctx, args, opts...)
	if err != nil {
		return nil, err
	}
	return resp, nil
}

func (c *ServiceClient) ContainerdRootfsDump(ctx context.Context, args *task.ContainerdRootfsDumpArgs) (*task.ContainerdRootfsDumpResp, error) {
	ctx, cancel := context.WithTimeout(ctx, DEFAULT_CONTAINERD_DEADLINE)
	defer cancel()
	opts := getDefaultCallOptions()
	resp, err := c.taskService.ContainerdRootfsDump(ctx, args, opts...)
	if err != nil {
		return nil, err
	}
	return resp, nil
}

func (c *ServiceClient) ContainerdRootfsRestore(ctx context.Context, args *task.ContainerdRootfsRestoreArgs) (*task.ContainerdRootfsRestoreResp, error) {
	ctx, cancel := context.WithTimeout(ctx, DEFAULT_CONTAINERD_DEADLINE)
	defer cancel()
	opts := getDefaultCallOptions()
	resp, err := c.taskService.ContainerdRootfsRestore(ctx, args, opts...)
	if err != nil {
		return nil, err
	}
	return resp, nil
}

////////////////////////
// Runc Service Calls //
////////////////////////

func (c *ServiceClient) RuncDump(ctx context.Context, args *task.RuncDumpArgs) (*task.RuncDumpResp, error) {
	ctx, cancel := context.WithTimeout(ctx, DEFAULT_RUNC_DEADLINE)
	defer cancel()
	opts := getDefaultCallOptions()
	resp, err := c.taskService.RuncDump(ctx, args, opts...)
	if err != nil {
		return nil, err
	}
	return resp, nil
}

func (c *ServiceClient) RuncRestore(ctx context.Context, args *task.RuncRestoreArgs) (*task.RuncRestoreResp, error) {
	ctx, cancel := context.WithTimeout(ctx, DEFAULT_RUNC_DEADLINE)
	defer cancel()
	opts := getDefaultCallOptions()
	resp, err := c.taskService.RuncRestore(ctx, args, opts...)
	if err != nil {
		return nil, err
	}
	return resp, nil
}

func (c *ServiceClient) RuncQuery(ctx context.Context, args *task.RuncQueryArgs) (*task.RuncQueryResp, error) {
	ctx, cancel := context.WithTimeout(ctx, DEFAULT_RUNC_DEADLINE)
	defer cancel()
	opts := getDefaultCallOptions()
	resp, err := c.taskService.RuncQuery(ctx, args, opts...)
	if err != nil {
		return nil, err
	}
	return resp, nil
}

<<<<<<< HEAD
///////////////////////////
// Kata Service Calls //
///////////////////////////

// type of Args/Resp need to change

func (c *ServiceClient) KataDump(ctx context.Context, args *task.DumpArgs) (*task.DumpResp, error) {
	ctx, cancel := context.WithTimeout(ctx, DEFAULT_PROCESS_DEADLINE)
	defer cancel()
	resp, err := c.taskService.KataDump(ctx, args)
	if err != nil {
		return nil, err
	}
	return resp, nil
}

func (c *ServiceClient) KataRestore(ctx context.Context, args *task.RestoreArgs) (*task.RestoreResp, error) {
	ctx, cancel := context.WithTimeout(ctx, DEFAULT_PROCESS_DEADLINE)
	defer cancel()
	resp, err := c.taskService.KataRestore(ctx, args)
=======
////////////////////////////
/// Config Service Calls ///
////////////////////////////

func (c *ServiceClient) GetConfig(ctx context.Context, args *task.GetConfigRequest) (*task.GetConfigResponse, error) {
	ctx, cancel := context.WithTimeout(ctx, DEFAULT_PROCESS_DEADLINE)
	defer cancel()
	opts := getDefaultCallOptions()
	resp, err := c.taskService.GetConfig(ctx, args, opts...)
>>>>>>> d9fdb738
	if err != nil {
		return nil, err
	}
	return resp, nil
}

<<<<<<< HEAD
/////////////////////////////
// Streaming Service Calls //
/////////////////////////////
=======
///////////////////
//    Helpers    //
///////////////////
>>>>>>> d9fdb738

func getDefaultCallOptions() []grpc.CallOption {
	opts := []grpc.CallOption{}
	if viper.GetBool("cli.wait_for_ready") {
		opts = append(opts, grpc.WaitForReady(true))
	}
	return opts
}<|MERGE_RESOLUTION|>--- conflicted
+++ resolved
@@ -319,13 +319,10 @@
 	return resp, nil
 }
 
-<<<<<<< HEAD
 ///////////////////////////
 // Kata Service Calls //
 ///////////////////////////
 
-// type of Args/Resp need to change
-
 func (c *ServiceClient) KataDump(ctx context.Context, args *task.DumpArgs) (*task.DumpResp, error) {
 	ctx, cancel := context.WithTimeout(ctx, DEFAULT_PROCESS_DEADLINE)
 	defer cancel()
@@ -340,7 +337,12 @@
 	ctx, cancel := context.WithTimeout(ctx, DEFAULT_PROCESS_DEADLINE)
 	defer cancel()
 	resp, err := c.taskService.KataRestore(ctx, args)
-=======
+	if err != nil {
+		return nil, err
+	}
+	return resp, nil
+}
+
 ////////////////////////////
 /// Config Service Calls ///
 ////////////////////////////
@@ -350,22 +352,15 @@
 	defer cancel()
 	opts := getDefaultCallOptions()
 	resp, err := c.taskService.GetConfig(ctx, args, opts...)
->>>>>>> d9fdb738
-	if err != nil {
-		return nil, err
-	}
-	return resp, nil
-}
-
-<<<<<<< HEAD
-/////////////////////////////
-// Streaming Service Calls //
-/////////////////////////////
-=======
+	if err != nil {
+		return nil, err
+	}
+	return resp, nil
+}
+
 ///////////////////
 //    Helpers    //
 ///////////////////
->>>>>>> d9fdb738
 
 func getDefaultCallOptions() []grpc.CallOption {
 	opts := []grpc.CallOption{}
