package cmd

// This file contains all the dump-related commands when starting `cedana dump ...`

import (
	"fmt"
	"io"
	"os"
<<<<<<< HEAD
=======
	"os/exec"
>>>>>>> 87e35796
	"strconv"
	"strings"

	"github.com/cedana/cedana/pkg/api/services"
	"github.com/cedana/cedana/pkg/api/services/task"
	"github.com/rs/xid"
	"github.com/rs/zerolog"
	"github.com/spf13/cobra"
	"google.golang.org/grpc/status"

	"github.com/mdlayher/vsock"
)

var dumpCmd = &cobra.Command{
	Use:   "dump",
	Short: "Manually checkpoint a process or container to a directory: [process, runc (container), containerd (container)]",
}

var dumpProcessCmd = &cobra.Command{
	Use:   "process",
	Short: "Manually checkpoint a running process [pid] to a directory [-d]",
	Args:  cobra.ExactArgs(1),
	RunE: func(cmd *cobra.Command, args []string) error {
		ctx := cmd.Context()
		logger := ctx.Value("logger").(*zerolog.Logger)
		cts, err := services.NewClient()
		if err != nil {
			logger.Error().Msgf("Error creating client: %v", err)
			return err
		}
		defer cts.Close()

		pid, err := strconv.Atoi(args[0])
		if err != nil {
			logger.Error().Msgf("Error parsing pid: %v", err)
			return err
		}

		dir, _ := cmd.Flags().GetString(dirFlag)

		// always self serve when invoked from CLI
		gpuEnabled, _ := cmd.Flags().GetBool(gpuEnabledFlag)
		tcpEstablished, _ := cmd.Flags().GetBool(tcpEstablishedFlag)
		stream, _ := cmd.Flags().GetBool(streamFlag)
		cpuDumpArgs := task.DumpArgs{
			PID:            int32(pid),
			Dir:            dir,
			Type:           task.CRType_LOCAL,
			GPU:            gpuEnabled,
			TcpEstablished: tcpEstablished,
			Stream:         stream,
		}
		resp, err := cts.Dump(ctx, &cpuDumpArgs)
		if err != nil {
			st, ok := status.FromError(err)
			if ok {
				logger.Error().Str("message", st.Message()).Str("code", st.Code().String()).Msgf("Failed")
			} else {
				logger.Error().Err(err).Msgf("Failed")
			}
			return err
		}
		logger.Info().Str("message", resp.Message).Interface("stats", resp.DumpStats).Msgf("Success")

		return nil
	},
}

var dumpKataCmd = &cobra.Command{
	Use:   "kata",
	Short: "Manually checkpoint a running workload in the kata-vm [vm-name] to a directory [-d]",
	Args:  cobra.ExactArgs(1),
	RunE: func(cmd *cobra.Command, args []string) error {
		ctx := cmd.Context()
		logger := ctx.Value("logger").(*zerolog.Logger)

		vm := args[0]

		cts, err := services.NewVSockClient(vm)
		if err != nil {
			logger.Error().Msgf("Error creating client: %v", err)
			return err
		}
		defer cts.Close()

		id := xid.New().String()
		logger.Info().Msgf("no job id specified, using %s", id)

		dir, _ := cmd.Flags().GetString(dirFlag)

		cpuDumpArgs := task.DumpArgs{
			Dir:  "/tmp",
			JID:  id,
			Type: task.CRType_LOCAL,
		}

		go func() {
			listener, err := vsock.Listen(9999, nil)
			if err != nil {
				return
			}
			defer listener.Close()

			conn, err := listener.Accept()
			if err != nil {
				return
			}
			defer conn.Close()

			// Open the file for writing
			file, err := os.Create(dir + "/dmp.tar")
			if err != nil {
				return
			}
			defer file.Close()

			buffer := make([]byte, 1024)

			// Receive data and write to file
			for {
				bytesReceived, err := conn.Read(buffer)
				if err != nil {
					if err == io.EOF {
						break
					}
					return
				}

				_, err = file.Write(buffer[:bytesReceived])
				if err != nil {
					return
				}
			}
		}()

		resp, err := cts.KataDump(ctx, &cpuDumpArgs)
		if err != nil {
			st, ok := status.FromError(err)
			if ok {
				logger.Error().Msgf("Checkpoint task failed: %v, %v: %v", st.Code(), st.Message(), st.Details())
			} else {
				logger.Error().Msgf("Checkpoint task failed: %v", err)
			}
			return err
		}
		logger.Info().Msgf("Response: %v", resp.Message)

		return nil
	},
}

var dumpJobCmd = &cobra.Command{
	Use: "job",
	Args: func(cmd *cobra.Command, args []string) error {
		if len(args) != 1 {
			return fmt.Errorf("requires a job id argument, use cedana ps to see available jobs")
		}
		return nil
	},
	Short: "Manually checkpoint a running job to a directory [-d]",
	RunE: func(cmd *cobra.Command, args []string) error {
		ctx := cmd.Context()
		logger := ctx.Value("logger").(*zerolog.Logger)
		// TODO NR - this needs to be extended to include container checkpoints
		cts, err := services.NewClient()
		if err != nil {
			logger.Error().Msgf("Error creating client: %v", err)
			return err
		}
		defer cts.Close()

		id := args[0]

		if id == "" {
			logger.Error().Msgf("no job id specified")
			return err
		}

		dir, _ := cmd.Flags().GetString(dirFlag)

		gpuEnabled, _ := cmd.Flags().GetBool(gpuEnabledFlag)
		tcpEstablished, _ := cmd.Flags().GetBool(tcpEstablishedFlag)
		stream, _ := cmd.Flags().GetBool(streamFlag)
		if stream {
			if _, err := exec.LookPath("cedana-image-streamer"); err != nil {
				logger.Error().Msgf("Cannot find cedana-image-streamer in PATH")
				return err
			}
		}
		dumpArgs := task.DumpArgs{
			JID:            id,
			Dir:            dir,
			GPU:            gpuEnabled,
			TcpEstablished: tcpEstablished,
			Stream:         stream,
		}

		resp, err := cts.Dump(ctx, &dumpArgs)
		if err != nil {
			st, ok := status.FromError(err)
			if ok {
				logger.Error().Str("message", st.Message()).Str("code", st.Code().String()).Msgf("Failed")
			} else {
				logger.Error().Err(err).Msgf("Failed")
			}
			return err
		}
		logger.Info().Str("message", resp.Message).Interface("stats", resp.DumpStats).Msgf("Success")

		return nil
	},
}

var dumpContainerdCmd = &cobra.Command{
	Use:   "containerd",
	Short: "Manually checkpoint a running container to a directory",
	Args:  cobra.ArbitraryArgs,
	RunE: func(cmd *cobra.Command, args []string) error {
		ctx := cmd.Context()
		logger := ctx.Value("logger").(*zerolog.Logger)
		cts, err := services.NewClient()
		if err != nil {
			logger.Error().Msgf("Error creating client: %v", err)
			return err
		}
		defer cts.Close()

		ref, _ := cmd.Flags().GetString(refFlag)
		id, _ := cmd.Flags().GetString(idFlag)
		address, _ := cmd.Flags().GetString(addressFlag)
		namespace, _ := cmd.Flags().GetString(namespaceFlag)

		rootfsArgs := task.ContainerdRootfsDumpArgs{
			ContainerID: id,
			ImageRef:    ref,
			Address:     address,
			Namespace:   namespace,
		}

		root, _ := cmd.Flags().GetString(rootFlag)

		dir, _ := cmd.Flags().GetString(dirFlag)
		wdPath, _ := cmd.Flags().GetString(wdFlag)
		pid, _ := cmd.Flags().GetInt(pidFlag)

		external, _ := cmd.Flags().GetString(externalFlag)

		var externalNamespaces []string

		namespaces := strings.Split(external, ",")
		if external != "" {
			for _, ns := range namespaces {
				nsParts := strings.Split(ns, ":")

				nsType := nsParts[0]
				nsDestination := nsParts[1]

				externalNamespaces = append(externalNamespaces, fmt.Sprintf("%s[%s]:extRootPidNS", nsType, nsDestination))
			}
		}

		criuOpts := &task.CriuOpts{
			ImagesDirectory: dir,
			WorkDirectory:   wdPath,
			LeaveRunning:    true,
			External:        externalNamespaces,
		}

		runcArgs := task.RuncDumpArgs{
			Root: root,
			// CheckpointPath: checkpointPath,
			// FIXME YA: Where does this come from?
			Pid:         int32(pid),
			ContainerID: id,
			CriuOpts:    criuOpts,
			// TODO BS: hard coded for now
			Type: task.CRType_LOCAL,
		}

		// TODO BS missing runc dump args
		dumpArgs := task.ContainerdDumpArgs{
			ContainerdRootfsDumpArgs: &rootfsArgs,
			RuncDumpArgs:             &runcArgs,
		}

		_, err = cts.ContainerdDump(ctx, &dumpArgs)
		if err != nil {
			st, ok := status.FromError(err)
			if ok {
				logger.Error().Msgf("Checkpoint task failed: %v, %v", st.Message(), st.Code())
			} else {
				logger.Error().Msgf("Checkpoint task failed: %v", err)
			}
			return err
		}
		logger.Info().Msgf("success")

		return nil
	},
}

var dumpContainerdRootfsCmd = &cobra.Command{
	Use:   "rootfs",
	Short: "Manually checkpoint a running runc container's rootfs and bundle into an image",
	Args:  cobra.ArbitraryArgs,
	RunE: func(cmd *cobra.Command, args []string) error {
		ctx := cmd.Context()
		logger := ctx.Value("logger").(*zerolog.Logger)
		cts, err := services.NewClient()
		if err != nil {
			logger.Error().Msgf("Error creating client: %v", err)
			return err
		}
		defer cts.Close()

		id, err := cmd.Flags().GetString(idFlag)
		ref, err := cmd.Flags().GetString(refFlag)
		addr, err := cmd.Flags().GetString(addressFlag)
		ns, err := cmd.Flags().GetString(namespaceFlag)

		// Default to moby if ns is not provided
		if ns == "" {
			ns = "moby"
		}

		dumpArgs := task.ContainerdRootfsDumpArgs{
			ContainerID: id,
			ImageRef:    ref,
			Address:     addr,
			Namespace:   ns,
		}

		resp, err := cts.ContainerdRootfsDump(ctx, &dumpArgs)
		if err != nil {
			st, ok := status.FromError(err)
			if ok {
				logger.Error().Msgf("Checkpoint rootfs failed: %v, %v", st.Message(), st.Code())
			} else {
				logger.Error().Msgf("Checkpoint rootfs failed: %v", err)
			}
			return err
		}
		logger.Info().Msgf("Saved rootfs and stored in new image: %s", resp.ImageRef)

		return nil
	},
}

var dumpRuncCmd = &cobra.Command{
	Use:   "runc",
	Short: "Manually checkpoint a running runc container to a directory",
	Args:  cobra.ArbitraryArgs,
	RunE: func(cmd *cobra.Command, args []string) error {
		ctx := cmd.Context()
		logger := ctx.Value("logger").(*zerolog.Logger)
		cts, err := services.NewClient()
		if err != nil {
			logger.Error().Msgf("Error creating client: %v", err)
			return err
		}
		defer cts.Close()

		root, _ := cmd.Flags().GetString(rootFlag)
		if runcRootPath[root] == "" {
			logger.Error().Msgf("container root %s not supported", root)
			return err
		}

		dir, _ := cmd.Flags().GetString(dirFlag)
		wdPath, _ := cmd.Flags().GetString(wdFlag)
		tcpEstablished, _ := cmd.Flags().GetBool(tcpEstablishedFlag)
		pid, _ := cmd.Flags().GetInt(pidFlag)
		leaveRunning, _ := cmd.Flags().GetBool(leaveRunningFlag)
<<<<<<< HEAD

=======
		fileLocks, _ := cmd.Flags().GetBool(fileLocksFlag)
>>>>>>> 87e35796
		external, _ := cmd.Flags().GetString(externalFlag)

		var externalNamespaces []string

		namespaces := strings.Split(external, ",")
		if external != "" {
			for _, ns := range namespaces {
				nsParts := strings.Split(ns, ":")

				nsType := nsParts[0]
				nsDestination := nsParts[1]

				externalNamespaces = append(externalNamespaces, fmt.Sprintf("%s[%s]:extRootPidNS", nsType, nsDestination))
			}
		}

		criuOpts := &task.CriuOpts{
			ImagesDirectory: dir,
			WorkDirectory:   wdPath,
			LeaveRunning:    leaveRunning,
			TcpEstablished:  tcpEstablished,
			External:        externalNamespaces,
			FileLocks:       fileLocks,
		}

		id, err := cmd.Flags().GetString(idFlag)
		if err != nil {
			logger.Error().Msgf("Error getting container id: %v", err)
		}

		dumpArgs := task.RuncDumpArgs{
			Root: runcRootPath[root],
			// CheckpointPath: checkpointPath,
			// FIXME YA: Where does this come from?
			Pid:         int32(pid),
			ContainerID: id,
			CriuOpts:    criuOpts,
			// TODO BS: hard coded for now
			Type: task.CRType_LOCAL,
		}

		resp, err := cts.RuncDump(ctx, &dumpArgs)
		if err != nil {
			st, ok := status.FromError(err)
			if ok {
				logger.Error().Str("message", st.Message()).Str("code", st.Code().String()).Msgf("Failed")
			} else {
				logger.Error().Err(err).Msgf("Failed")
			}
			return err
		}
		logger.Info().Str("message", resp.Message).Interface("stats", resp.DumpStats).Msgf("Success")

		return nil
	},
}

func init() {
	// Process/jobs
	dumpCmd.AddCommand(dumpProcessCmd)
	dumpCmd.AddCommand(dumpJobCmd)

	dumpProcessCmd.Flags().StringP(dirFlag, "d", "", "directory to dump to")
	dumpProcessCmd.MarkFlagRequired(dirFlag)
	dumpProcessCmd.Flags().BoolP(gpuEnabledFlag, "g", false, "checkpoint gpu")
	dumpProcessCmd.Flags().BoolP(tcpEstablishedFlag, "t", false, "tcp established")
	dumpProcessCmd.Flags().BoolP(streamFlag, "s", false, "dump images using criu-image-streamer")

	dumpJobCmd.Flags().StringP(dirFlag, "d", "", "directory to dump to")
	dumpJobCmd.MarkFlagRequired(dirFlag)
	dumpJobCmd.Flags().BoolP(gpuEnabledFlag, "g", false, "checkpoint gpu")
	dumpJobCmd.Flags().BoolP(tcpEstablishedFlag, "t", false, "tcp established")
	dumpJobCmd.Flags().BoolP(streamFlag, "s", false, "dump images using criu-image-streamer")

	// Kata
	dumpCmd.AddCommand(dumpKataCmd)
	dumpKataCmd.Flags().StringP(dirFlag, "d", "", "directory to dump to")
	dumpKataCmd.MarkFlagRequired(dirFlag)

	// Containerd
	// ref, _ := cmd.Flags().GetString(imgFlag)
	// id, _ := cmd.Flags().GetString(idFlag)
	// address, _ := cmd.Flags().GetString(addressFlag)
	// namespace, _ := cmd.Flags().GetString(namespaceFlag)

	// Runc
	// dir, _ := cmd.Flags().GetString(dirFlag)
	// wdPath, _ := cmd.Flags().GetString(wdFlag)
	// pid, _ := cmd.Flags().GetInt(pidFlag)
	// external, _ := cmd.Flags().GetString(externalFlag)

	dumpCmd.AddCommand(dumpContainerdCmd)
	dumpContainerdCmd.Flags().String(idFlag, "", "container id")
	dumpContainerdCmd.Flags().String(refFlag, "", "image ref")
	dumpContainerdCmd.MarkFlagRequired(refFlag)
	dumpContainerdCmd.Flags().StringP(addressFlag, "a", "", "containerd sock address")
	dumpContainerdCmd.MarkFlagRequired(addressFlag)
	dumpContainerdCmd.Flags().StringP(namespaceFlag, "n", "", "containerd namespace")

	dumpContainerdCmd.Flags().StringP(dirFlag, "d", "", "directory to dump to")
	dumpContainerdCmd.MarkFlagRequired(dirFlag)
	dumpContainerdCmd.Flags().StringP(rootFlag, "r", "default", "container root")
	dumpContainerdCmd.Flags().BoolP(gpuEnabledFlag, "g", false, "gpu enabled")
	dumpContainerdCmd.Flags().IntP(pidFlag, "p", 0, "pid")
	dumpContainerdCmd.Flags().String(externalFlag, "", "external")

	dumpContainerdRootfsCmd.Flags().StringP(idFlag, "p", "", "container id")
	dumpContainerdRootfsCmd.MarkFlagRequired(imgFlag)
	dumpContainerdRootfsCmd.Flags().String(refFlag, "", "image ref")
	dumpContainerdRootfsCmd.MarkFlagRequired(refFlag)
	dumpContainerdRootfsCmd.Flags().StringP(addressFlag, "a", "", "containerd sock address")
	dumpContainerdRootfsCmd.MarkFlagRequired(addressFlag)
	dumpContainerdRootfsCmd.Flags().StringP(namespaceFlag, "n", "", "containerd namespace")

	// TODO Runc
	dumpCmd.AddCommand(dumpRuncCmd)
	dumpRuncCmd.Flags().StringP(dirFlag, "d", "", "directory to dump to")
	dumpRuncCmd.MarkFlagRequired(dirFlag)
	dumpRuncCmd.Flags().StringP(idFlag, "i", "", "container id")
	dumpRuncCmd.MarkFlagRequired(idFlag)
	dumpRuncCmd.Flags().BoolP(tcpEstablishedFlag, "t", false, "tcp established")
	dumpRuncCmd.Flags().StringP(rootFlag, "r", "default", "container root")
	dumpRuncCmd.Flags().BoolP(gpuEnabledFlag, "g", false, "gpu enabled")
	dumpRuncCmd.Flags().IntP(pidFlag, "p", 0, "pid")
	dumpRuncCmd.Flags().String(externalFlag, "", "external")
	dumpRuncCmd.Flags().Bool(leaveRunningFlag, false, "leave running")
<<<<<<< HEAD
=======
	dumpRuncCmd.Flags().Bool(fileLocksFlag, false, "dump file locks")
>>>>>>> 87e35796

	dumpCmd.AddCommand(dumpCRIORootfs)
	dumpCRIORootfs.Flags().StringP(idFlag, "i", "", "container id")
	dumpCRIORootfs.MarkFlagRequired(idFlag)
	dumpCRIORootfs.Flags().StringP(destFlag, "d", "", "directory to dump to")
	dumpCRIORootfs.MarkFlagRequired(destFlag)
	dumpCRIORootfs.Flags().StringP(containerStorageFlag, "s", "", "crio container storage location")
	dumpCRIORootfs.MarkFlagRequired(containerStorageFlag)

	dumpCmd.AddCommand(dumpContainerdRootfsCmd)

	rootCmd.AddCommand(dumpCmd)

	rootCmd.AddCommand(pushCRIOImage)
	pushCRIOImage.Flags().StringP(refFlag, "", "", "original ref")
	pushCRIOImage.MarkFlagRequired(refFlag)
	pushCRIOImage.Flags().StringP(newRefFlag, "", "", "directory to dump to")
	pushCRIOImage.MarkFlagRequired(newRefFlag)
	pushCRIOImage.Flags().StringP(rootfsDiffPathFlag, "r", "", "crio container storage location")
	pushCRIOImage.MarkFlagRequired(rootfsDiffPathFlag)
}<|MERGE_RESOLUTION|>--- conflicted
+++ resolved
@@ -6,10 +6,7 @@
 	"fmt"
 	"io"
 	"os"
-<<<<<<< HEAD
-=======
 	"os/exec"
->>>>>>> 87e35796
 	"strconv"
 	"strings"
 
@@ -383,11 +380,7 @@
 		tcpEstablished, _ := cmd.Flags().GetBool(tcpEstablishedFlag)
 		pid, _ := cmd.Flags().GetInt(pidFlag)
 		leaveRunning, _ := cmd.Flags().GetBool(leaveRunningFlag)
-<<<<<<< HEAD
-
-=======
 		fileLocks, _ := cmd.Flags().GetBool(fileLocksFlag)
->>>>>>> 87e35796
 		external, _ := cmd.Flags().GetString(externalFlag)
 
 		var externalNamespaces []string
@@ -514,10 +507,7 @@
 	dumpRuncCmd.Flags().IntP(pidFlag, "p", 0, "pid")
 	dumpRuncCmd.Flags().String(externalFlag, "", "external")
 	dumpRuncCmd.Flags().Bool(leaveRunningFlag, false, "leave running")
-<<<<<<< HEAD
-=======
 	dumpRuncCmd.Flags().Bool(fileLocksFlag, false, "dump file locks")
->>>>>>> 87e35796
 
 	dumpCmd.AddCommand(dumpCRIORootfs)
 	dumpCRIORootfs.Flags().StringP(idFlag, "i", "", "container id")
