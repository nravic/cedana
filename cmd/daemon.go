package cmd

// This file contains all the daemon-related commands when starting `cedana daemon ...`

import (
	"encoding/json"
	"fmt"
	"os"

	"github.com/cedana/cedana/pkg/api"
	"github.com/cedana/cedana/pkg/api/services"
	"github.com/cedana/cedana/pkg/api/services/task"
	"github.com/cedana/cedana/pkg/utils"
	"github.com/rs/zerolog"
	"github.com/spf13/cobra"
	"github.com/spf13/viper"
)

var daemonCmd = &cobra.Command{
	Use:   "daemon",
	Short: "Start daemon for cedana client. Must be run as root, needed for all other cedana functionality.",
}

var cudaVersions = map[string]string{
	"11.8": "cuda11_8",
	"12.1": "cuda12_1",
	"12.2": "cuda12_2",
	"12.4": "cuda12_4",
}

var vsockEnabledFlag bool

var startDaemonCmd = &cobra.Command{
	Use:   "start",
	Short: "Starts the rpc server. To run as a daemon, use the provided script (systemd) or use systemd/sysv/upstart.",
	RunE: func(cmd *cobra.Command, args []string) error {
		ctx := cmd.Context()
		logger := ctx.Value("logger").(*zerolog.Logger)

		if os.Getuid() != 0 {
			return fmt.Errorf("daemon must be run as root")
		}

		_, err := utils.InitOtel(cmd.Context(), rootCmd.Version)
		if err != nil {
			logger.Warn().Err(err).Msg("Failed to initialize otel")
			return err
		}

		logger.Info().Msg("otel initialized")

		if viper.GetBool("profiling_enabled") {
			go startProfiler()
		}
		gpuEnabled, _ := cmd.Flags().GetBool(gpuEnabledFlag)
		// defaults to 11_8, this continues if --cuda is not specified
		cudaVersion, _ := cmd.Flags().GetString(cudaVersionFlag)
		if _, ok := cudaVersions[cudaVersion]; !ok {
			err = fmt.Errorf("invalid cuda version %s, must be one of %v", cudaVersion, cudaVersions)
			logger.Error().Err(err).Msg("invalid cuda version")
			return err
		}

		cedanaURL := viper.GetString("connection.cedana_url")
		if cedanaURL == "" {
			cedanaURL = "unset"
		}

		logger.Info().Msgf("starting daemon version %s", rootCmd.Version)

<<<<<<< HEAD
		srvOpts := &api.ServeOpts{GPUEnabled: gpuEnabled, CUDAVersion: cudaVersions[cudaVersion]}

		server, err := api.NewServer(ctx, srvOpts)
		if err != nil {
			return err
		}

		err = api.StartServer(ctx, srvOpts, server)
=======
		err = api.StartServer(ctx, &api.ServeOpts{
			GPUEnabled:   gpuEnabled,
			CUDAVersion:  cudaVersions[cudaVersion],
			VSOCKEnabled: vsockEnabledFlag,
			CedanaURL:    cedanaURL,
		})

>>>>>>> 07248ff7
		if err != nil {
			logger.Error().Err(err).Msgf("stopping daemon")
			return err
		}

		return nil
	},
}

var checkDaemonCmd = &cobra.Command{
	Use:   "check",
	Short: "Check if daemon is running and healthy",
	RunE: func(cmd *cobra.Command, args []string) error {
		ctx := cmd.Context()
		logger := ctx.Value("logger").(*zerolog.Logger)

		cts, err := services.NewClient()
		if err != nil {
			logger.Error().Err(err).Msg("error creating client")
			return err
		}

		defer cts.Close()

		// regular health check
		healthy, err := cts.HealthCheck(cmd.Context())
		if err != nil {
			return err
		}
		if !healthy {
			return fmt.Errorf("health check failed")
		}

		// Detailed health check. Need to grab uid and gid to start
		// controller properly and with the right perms.
		var uid int32
		var gid int32
		var groups []int32 = []int32{}

		uid = int32(os.Getuid())
		gid = int32(os.Getgid())
		groups_int, err := os.Getgroups()
		if err != nil {
			return fmt.Errorf("error getting user groups: %v", err)
		}
		for _, g := range groups_int {
			groups = append(groups, int32(g))
		}

		req := &task.DetailedHealthCheckRequest{
			UID:    uid,
			GID:    gid,
			Groups: groups,
		}

		resp, err := cts.DetailedHealthCheck(cmd.Context(), req)
		if err != nil {
			return fmt.Errorf("health check failed: %v", err)
		}

		if len(resp.UnhealthyReasons) > 0 {
			return fmt.Errorf("health failed with reasons: %v", resp.UnhealthyReasons)
		}

		fmt.Println("All good.")
		fmt.Println("Cedana version: ", rootCmd.Version)
		fmt.Println("CRIU version: ", resp.HealthCheckStats.CriuVersion)
		if resp.HealthCheckStats.GPUHealthCheck != nil {
			prettyJson, err := json.MarshalIndent(resp.HealthCheckStats.GPUHealthCheck, "", "  ")
			if err != nil {
				return err
			}
			fmt.Println("GPU support: ", string(prettyJson))
		}

		return nil
	},
}

// Used for debugging and profiling only!
func startProfiler() {
	utils.StartPprofServer()
}

func init() {
	rootCmd.AddCommand(daemonCmd)
	daemonCmd.AddCommand(startDaemonCmd)
	daemonCmd.AddCommand(checkDaemonCmd)
	startDaemonCmd.Flags().BoolP(gpuEnabledFlag, "g", false, "start daemon with GPU support")
	startDaemonCmd.Flags().BoolVarP(&vsockEnabledFlag, "kata", "k", false, "start daemon inside Kata VM")
	startDaemonCmd.Flags().String(cudaVersionFlag, "11.8", "cuda version to use")
}<|MERGE_RESOLUTION|>--- conflicted
+++ resolved
@@ -68,7 +68,6 @@
 
 		logger.Info().Msgf("starting daemon version %s", rootCmd.Version)
 
-<<<<<<< HEAD
 		srvOpts := &api.ServeOpts{GPUEnabled: gpuEnabled, CUDAVersion: cudaVersions[cudaVersion]}
 
 		server, err := api.NewServer(ctx, srvOpts)
@@ -77,15 +76,6 @@
 		}
 
 		err = api.StartServer(ctx, srvOpts, server)
-=======
-		err = api.StartServer(ctx, &api.ServeOpts{
-			GPUEnabled:   gpuEnabled,
-			CUDAVersion:  cudaVersions[cudaVersion],
-			VSOCKEnabled: vsockEnabledFlag,
-			CedanaURL:    cedanaURL,
-		})
-
->>>>>>> 07248ff7
 		if err != nil {
 			logger.Error().Err(err).Msgf("stopping daemon")
 			return err
