package cmd

import (
	"context"
	"encoding/json"
	"fmt"
	"io"
	"time"

	"github.com/checkpoint-restore/go-criu"
	pb "github.com/nravic/cedana/rpc"
	"github.com/nravic/cedana/utils"
	"github.com/rs/zerolog"
	"github.com/shirou/gopsutil/v3/host"
	"github.com/shirou/gopsutil/v3/mem"
	"github.com/spf13/cobra"
	"google.golang.org/grpc"
	"google.golang.org/grpc/credentials/insecure"
)

type Client struct {
	CRIU          *criu.Criu
	rpcClient     pb.CedanaClient
	rpcConnection *grpc.ClientConn
	logger        *zerolog.Logger
	config        *utils.Config
	channels      *CommandChannels
}

type CommandChannels struct {
	dump_command    chan int
	restore_command chan int
}

var clientCommand = &cobra.Command{
	Use:   "client",
	Short: "Directly dump/restore a process or start a daemon",
	RunE: func(cmd *cobra.Command, args []string) error {
		return fmt.Errorf("error: must also specify dump, restore or daemon")
	},
}

func instantiateClient() (*Client, error) {
	// instantiate logger
	logger := utils.GetLogger()

	c := criu.MakeCriu()
	_, err := c.GetCriuVersion()
	if err != nil {
		logger.Fatal().Err(err).Msg("Error checking CRIU version")
		return nil, err
	}
	// prepare client
	err = c.Prepare()
	if err != nil {
		logger.Fatal().Err(err).Msg("Error preparing CRIU client")
		return nil, err
	}

	config, err := utils.InitConfig()
	if err != nil {
		logger.Fatal().Err(err).Msg("Could not read config")
		return nil, err
	}
	jsconfig, err := json.Marshal(config)
	if err != nil {
		logger.Debug().RawJSON("config loaded", jsconfig)
	}

	// TODO: think about concurrency
	// TODO: connection options??
	var opts []grpc.DialOption
	// TODO: Config with setup and transport credentials
	opts = append(opts, grpc.WithTransportCredentials(insecure.NewCredentials()))
	conn, err := grpc.Dial("localhost:5000", opts...)
	if err != nil {
		logger.Fatal().Err(err).Msg("Could not connect to RPC server")
	}
	rpcClient := pb.NewCedanaClient(conn)

	// set up channels for daemon to listen on
	dump_command := make(chan int)
	restore_command := make(chan int)
	channels := &CommandChannels{dump_command, restore_command}
	return &Client{c, rpcClient, conn, &logger, config, channels}, nil
}

func (c *Client) cleanupClient() error {
	c.CRIU.Cleanup()
	c.rpcConnection.Close()
	c.logger.Info().Msg("cleaning up client")
	return nil
}

func (c *Client) registerRPCClient(pid int) {
	ctx, cancel := context.WithTimeout(context.TODO(), 10*time.Second)
	defer cancel()

<<<<<<< HEAD
	state := getState(pid)
	resp, err := c.rpcClient.RegisterClient(ctx, state)
=======
	state := getProcessState(pid)
	_, err := c.rpcClient.RegisterClient(ctx, state)
>>>>>>> 0a99ac24
	if err != nil {
		c.logger.Fatal().Msgf("client.RegisterClient failed: %v", err)
	}
	c.logger.Info().Msgf("Response from orchestrator: %v", resp)
}

func (c *Client) recordState() {
	state := getState(pid)
	stream, err := c.rpcClient.RecordState(context.TODO())
	if err != nil {
		c.logger.Fatal().Err(err).Msgf("Could not open stream to send state")
	}

	quit := make(chan struct{})
	ticker := time.NewTicker(5 * time.Second)

	go func() {
		for {
			select {
			case <-ticker.C:
				c.logger.Debug().Msgf("sending state: %v", state)
				err := stream.Send(state)
				if err != nil {
					c.logger.Fatal().Err(err).Msg("Error sending state to orchestrator")
				}
			case <-quit:
				ticker.Stop()
				return
			default:
			}
		}
	}()
}

func (c *Client) pollForCommand(pid int) {
	stream, _ := c.rpcClient.PollForCommand(context.TODO())
	c.logger.Debug().Msg("polling for command at ")

	waitc := make(chan struct{})
	ticker := time.NewTicker(5 * time.Second)

	go func() {
		for {
			c.logger.Debug().Msgf("polling for command at %v", time.Now())
			select {
			// send state every 5 seconds
			case <-ticker.C:
				state := getState(pid)
				c.logger.Debug().Msgf("Sent state %v:", state)
				stream.Send(state)
			// do nothing otherwise (don't block for loop)
			default:
			}

			// action w/ command
			resp, err := stream.Recv()
			c.logger.Info().Msg(resp.String())
			if err == io.EOF {
				// read done
				close(waitc)
				return
			}

			if resp == nil {
				// do nothing if we don't have a command yet
				return
			}

			if err != nil {
				c.logger.Fatal().Err(err).Msg("client.pollForCommand failed")
			}
			if resp.Checkpoint {
				c.logger.Info().Msgf("checkpoint command received: %v", resp)
				c.channels.dump_command <- 1
			}
			if resp.Restore {
				c.logger.Info().Msgf("restore command received: %v", resp)
				c.channels.restore_command <- 1
			}
<<<<<<< HEAD
=======
			stream.Send(getProcessState(pid))
>>>>>>> 0a99ac24
		}
	}()
}

func (c *Client) timeTrack(start time.Time, name string) {
	elapsed := time.Since(start)
	c.logger.Debug().Msgf("%s took %s", name, elapsed)
}

func getProcessState(pid int) *pb.ClientState {

	m, _ := mem.VirtualMemory()
	h, _ := host.Info()

	// ignore sending network for now, little complicated

	return &pb.ClientState{
		Timestamp: time.Now().Unix(),
		ProcessInfo: &pb.ProcessInfo{
			ProcessPid: uint32(pid),
		},
		ClientInfo: &pb.ClientInfo{
			RemainingMemory: int32(m.Free),
			Os:              h.OS,
			Platform:        h.Platform,
			Uptime:          uint32(h.Uptime),
		},
	}
}

func init() {
	rootCmd.AddCommand(clientCommand)
}<|MERGE_RESOLUTION|>--- conflicted
+++ resolved
@@ -96,13 +96,8 @@
 	ctx, cancel := context.WithTimeout(context.TODO(), 10*time.Second)
 	defer cancel()
 
-<<<<<<< HEAD
 	state := getState(pid)
 	resp, err := c.rpcClient.RegisterClient(ctx, state)
-=======
-	state := getProcessState(pid)
-	_, err := c.rpcClient.RegisterClient(ctx, state)
->>>>>>> 0a99ac24
 	if err != nil {
 		c.logger.Fatal().Msgf("client.RegisterClient failed: %v", err)
 	}
@@ -182,10 +177,6 @@
 				c.logger.Info().Msgf("restore command received: %v", resp)
 				c.channels.restore_command <- 1
 			}
-<<<<<<< HEAD
-=======
-			stream.Send(getProcessState(pid))
->>>>>>> 0a99ac24
 		}
 	}()
 }
