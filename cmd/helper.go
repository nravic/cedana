--- conflicted
+++ resolved
@@ -6,11 +6,7 @@
 	_ "embed"
 	"fmt"
 	"io"
-<<<<<<< HEAD
-	"log"
 	"net/http"
-=======
->>>>>>> 75513ab9
 	"os"
 	"os/exec"
 	"os/signal"
@@ -79,12 +75,12 @@
 			// check for signoz_access_token
 			apikey, err := getTelemetryAPIKey()
 			if err != nil {
-				logger.Error().Err(err).Msg("Error getting telemetry API key")
+				log.Error().Err(err).Msg("Error getting telemetry API key")
 			}
 
 			os.Setenv("SIGNOZ_ACCESS_TOKEN", apikey)
 			if err := runScript("bash", startOtelColScript); err != nil {
-				logger.Error().Err(err).Msg("Error starting otelcol")
+				log.Error().Err(err).Msg("Error starting otelcol")
 			}
 		}
 
