package cmd

import (
	"flag"
	"fmt"
	"os"
	"strconv"
	"syscall"
	"time"

	"github.com/cedana/cedana/api"
	"github.com/cedana/cedana/utils"
	gd "github.com/sevlyar/go-daemon"
	"github.com/spf13/cobra"
)

var stop = make(chan struct{})
var done = make(chan struct{})
var daemonSignal = flag.String("s", "", "")

var clientDaemonCmd = &cobra.Command{
	Use:   "daemon",
	Short: "Start daemon for cedana client. Must be run as root, needed for all other cedana functionality.",
	RunE: func(cmd *cobra.Command, args []string) error {
		return fmt.Errorf("missing subcommand")
	},
}

var startDaemonCmd = &cobra.Command{
	Use:   "start",
	Short: "Start daemon for cedana client. Must be run as root, needed for all other cedana functionality.",
	Run: func(cmd *cobra.Command, args []string) {

		logger := utils.GetLogger()

		executable, err := os.Executable()
		if err != nil {
			logger.Fatal().Msg("Could not find cedana executable")
		}

		ctx := &gd.Context{
			PidFileName: "/tmp/cedana.pid",
			PidFilePerm: 0o644,
			LogFileName: "/tmp/cedana-daemon.log",
			LogFilePerm: 0o664,
			WorkDir:     "./",
			Umask:       027,
			Args:        []string{executable, "daemon", "start"},
		}

		gd.AddCommand(gd.StringFlag(daemonSignal, "stop"), syscall.SIGTERM, termHandler)

		d, err := ctx.Reborn()
		if err != nil {
			logger.Err(err).Msg("could not start daemon")
		}

		if d != nil {
			return
		}

		defer ctx.Release()

		logger.Info().Msgf("daemon started at %s", time.Now().Local())

		go startgRPCServer()

		err = gd.ServeSignals()
		if err != nil {
			logger.Fatal().Err(err)
		}

		go clientAPI()

		logger.Info().Msg("daemon terminated")
	},
}

var stopDaemonCmd = &cobra.Command{
	Use:   "stop",
	Short: "Stop cedana client daemon",
	RunE: func(cmd *cobra.Command, args []string) error {
		// kill -9 daemon
		// read from PID file
		pidFile, err := os.ReadFile("/tmp/cedana.pid")
		if err != nil {
			return err
		}
		pid, err := strconv.Atoi(string(pidFile))
		if err != nil {
			return err
		}

		err = syscall.Kill(pid, syscall.SIGKILL)
		if err != nil {
			return err
		}

		return nil
	},
}

func termHandler(sig os.Signal) error {
	stop <- struct{}{}
	if sig == syscall.SIGTERM || sig == syscall.SIGQUIT {
		<-done
	}
	return gd.ErrStop
}

<<<<<<< HEAD
func clientAPI() {
	// listens to
=======
func startgRPCServer() {
	logger := utils.GetLogger()

	if _, err := api.StartGRPCServer(); err != nil {
		logger.Error().Err(err).Msg("Failed to start gRPC server")
	}

>>>>>>> 1f48645c
}

func init() {
	rootCmd.AddCommand(clientDaemonCmd)
	clientDaemonCmd.AddCommand(startDaemonCmd)
	clientDaemonCmd.AddCommand(stopDaemonCmd)
}<|MERGE_RESOLUTION|>--- conflicted
+++ resolved
@@ -70,8 +70,6 @@
 			logger.Fatal().Err(err)
 		}
 
-		go clientAPI()
-
 		logger.Info().Msg("daemon terminated")
 	},
 }
@@ -108,10 +106,6 @@
 	return gd.ErrStop
 }
 
-<<<<<<< HEAD
-func clientAPI() {
-	// listens to
-=======
 func startgRPCServer() {
 	logger := utils.GetLogger()
 
@@ -119,7 +113,6 @@
 		logger.Error().Err(err).Msg("Failed to start gRPC server")
 	}
 
->>>>>>> 1f48645c
 }
 
 func init() {
