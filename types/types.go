package types

// Against better convention, types

import (
<<<<<<< HEAD
=======
	"encoding/json"
	"os"
	"path/filepath"
	"time"

>>>>>>> 2ab24964
	"github.com/shirou/gopsutil/v3/net"
	"github.com/shirou/gopsutil/v3/process"
)

type Job struct {
	Command string `json:"command"`
}

// A process encapsulates either a process or a container
type ProcessState struct {
	PID              int32            `json:"pid"`
	Task             string           `json:"task"`
	ContainerRuntime ContainerRuntime `json:"container_runtime"`
	ContainerId      string           `json:"container_id"`
	StartedAt        time.Time        `json:"started_at"`
	ProcessInfo      ProcessInfo      `json:"process_info"`
	CheckpointPath   string           `json:"checkpoint_path"`
	CheckpointState  CheckpointState  `json:"checkpoint_state"`
	Flag             Flag             `json:"flag"`
}

<<<<<<< HEAD
=======
func (ps *ProcessState) SerializeToFolder(dir string) error {
	serialized, err := json.MarshalIndent(ps, "", "  ")
	if err != nil {
		return err
	}
	path := filepath.Join(dir, "checkpoint_state.json")
	file, err := os.Create(path)
	if err != nil {
		return err
	}

	defer file.Close()
	_, err = file.Write(serialized)
	return err
}

>>>>>>> 2ab24964
type Logs struct {
	Stdout string `mapstructure:"stdout"`
	Stderr string `mapstructure:"stderr"`
}

type ProcessInfo struct {
	AttachedToHardwareAccel bool                    `json:"attached_to_hardware_accel" mapstructure:"attached_to_hardware_accel"`
	OpenFds                 []process.OpenFilesStat `json:"open_fds" mapstructure:"open_fds"` // list of open FDs
	OpenWriteOnlyFilePaths  []string                `json:"open_write_only" mapstructure:"open_write_only"`
	OpenConnections         []net.ConnectionStat    `json:"open_connections" mapstructure:"open_connections"` // open network connections
	MemoryPercent           float32                 `json:"memory_percent" mapstructure:"memory_percent"`     // % of total RAM used
	IsRunning               bool                    `json:"is_running" mapstructure:"is_running"`
	Status                  string                  `json:"status" mapstructure:"status"`
}

type ClientInfo struct {
	Id              string `json:"id" mapstructure:"id"`
	Hostname        string `json:"hostname" mapstructure:"hostname"`
	Platform        string `json:"platform" mapstructure:"platform"`
	OS              string `json:"os" mapstructure:"os"`
	Uptime          uint64 `json:"uptime" mapstructure:"uptime"`
	RemainingMemory uint64 `json:"remaining_memory" mapstructure:"remaining_memory"`
}

type GPUInfo struct {
	Count            int       `json:"count" mapstructure:"count"`
	UtilizationRates []float64 `json:"utilization_rates" mapstructure:"utilization_rates"`
	PowerUsage       uint64    `json:"power_usage" mapstructure:"power_usage"`
}

type ServerCommand struct {
	Command   string `json:"command" mapstructure:"command"`
	Heartbeat bool   `json:"heartbeat" mapstructure:"heartbeat"`
	// new job command to be executed
	UpdatedTask string `json:"updated_task" mapstructure:"updated_task"`
	RestorePath string `json:"restore_path" mapstructure:"restore_path"`
}

type Flag string
type CheckpointState string
type ContainerRuntime string

const (
	CheckpointSuccess CheckpointState = "CHECKPOINTED"
	CheckpointFailed  CheckpointState = "CHECKPOINT_FAILED"
	RestoreSuccess    CheckpointState = "RESTORED"
	RestoreFailed     CheckpointState = "RESTORE_FAILED"

	// Job here refers to a process or container started and managed (C/R) by the daemon.
	JobStartupFailed Flag = "JOB_STARTUP_FAILED"
	JobKilled        Flag = "JOB_KILLED"
	JobIdle          Flag = "JOB_IDLE"
	JobRunning       Flag = "JOB_RUNNING"
	JobPending       Flag = "JOB_PENDING"
	// setup is used by the orchestrator
	JobSetupFailed Flag = "JOB_SETUP_FAILED"
	JobDone        Flag = "JOB_DONE"

	// supported container runtimes
	ContainerRuntimeContainerd ContainerRuntime = "containerd"
	ContainerRuntimeRunc       ContainerRuntime = "runc"
)<|MERGE_RESOLUTION|>--- conflicted
+++ resolved
@@ -3,16 +3,9 @@
 // Against better convention, types
 
 import (
-<<<<<<< HEAD
-=======
-	"encoding/json"
-	"os"
-	"path/filepath"
 	"time"
 
->>>>>>> 2ab24964
-	"github.com/shirou/gopsutil/v3/net"
-	"github.com/shirou/gopsutil/v3/process"
+	"github.com/cedana/cedana/api/services/task"
 )
 
 type Job struct {
@@ -32,38 +25,19 @@
 	Flag             Flag             `json:"flag"`
 }
 
-<<<<<<< HEAD
-=======
-func (ps *ProcessState) SerializeToFolder(dir string) error {
-	serialized, err := json.MarshalIndent(ps, "", "  ")
-	if err != nil {
-		return err
-	}
-	path := filepath.Join(dir, "checkpoint_state.json")
-	file, err := os.Create(path)
-	if err != nil {
-		return err
-	}
-
-	defer file.Close()
-	_, err = file.Write(serialized)
-	return err
-}
-
->>>>>>> 2ab24964
 type Logs struct {
 	Stdout string `mapstructure:"stdout"`
 	Stderr string `mapstructure:"stderr"`
 }
 
 type ProcessInfo struct {
-	AttachedToHardwareAccel bool                    `json:"attached_to_hardware_accel" mapstructure:"attached_to_hardware_accel"`
-	OpenFds                 []process.OpenFilesStat `json:"open_fds" mapstructure:"open_fds"` // list of open FDs
-	OpenWriteOnlyFilePaths  []string                `json:"open_write_only" mapstructure:"open_write_only"`
-	OpenConnections         []net.ConnectionStat    `json:"open_connections" mapstructure:"open_connections"` // open network connections
-	MemoryPercent           float32                 `json:"memory_percent" mapstructure:"memory_percent"`     // % of total RAM used
-	IsRunning               bool                    `json:"is_running" mapstructure:"is_running"`
-	Status                  string                  `json:"status" mapstructure:"status"`
+	AttachedToHardwareAccel bool                  `json:"attached_to_hardware_accel" mapstructure:"attached_to_hardware_accel"`
+	OpenFds                 []task.OpenFilesStat  `json:"open_fds" mapstructure:"open_fds"` // list of open FDs
+	OpenWriteOnlyFilePaths  []string              `json:"open_write_only" mapstructure:"open_write_only"`
+	OpenConnections         []task.ConnectionStat `json:"open_connections" mapstructure:"open_connections"` // open network connections
+	MemoryPercent           float32               `json:"memory_percent" mapstructure:"memory_percent"`     // % of total RAM used
+	IsRunning               bool                  `json:"is_running" mapstructure:"is_running"`
+	Status                  string                `json:"status" mapstructure:"status"`
 }
 
 type ClientInfo struct {
