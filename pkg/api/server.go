--- conflicted
+++ resolved
@@ -16,11 +16,6 @@
 	"syscall"
 	"time"
 
-<<<<<<< HEAD
-=======
-	"github.com/mdlayher/vsock"
-	"github.com/swarnimarun/cadvisor/manager"
->>>>>>> 1ee9ecd5
 	"go.opentelemetry.io/otel"
 	"go.opentelemetry.io/otel/attribute"
 	"go.opentelemetry.io/otel/trace"
@@ -36,6 +31,7 @@
 	"github.com/rs/zerolog/log"
 	"github.com/spf13/afero"
 	"github.com/spf13/viper"
+	"github.com/swarnimarun/cadvisor/manager"
 	"golang.org/x/sys/unix"
 	"google.golang.org/grpc"
 	"google.golang.org/grpc/credentials/insecure"
@@ -100,13 +96,8 @@
 	CudaVersion string `json:"cuda_version"`
 }
 
-<<<<<<< HEAD
 func NewServer(ctx context.Context, opts *ServeOpts) (*DaemonServer, error) {
 	logger := ctx.Value("logger").(*zerolog.Logger)
-=======
-func NewServer(ctx context.Context, opts *ServeOpts) (*Server, error) {
-	logger := utils.GetLogger()
->>>>>>> 1ee9ecd5
 	var err error
 
 	machineID, err := utils.GetMachineID()
@@ -127,8 +118,8 @@
 	manager, err := SetupCadvisor(ctx)
 	if err != nil {
 		log.Error().Err(err).Send()
-    return nil, err
-  }
+		return nil, err
+	}
 
 	js, err := jobservice.New()
 	if err != nil {
@@ -148,7 +139,7 @@
 		machineID:       machineID,
 		logger:          logger,
 		cadvisorManager: manager,
-		jobService:  js,
+		jobService:      js,
 	}
 
 	task.RegisterTaskServiceServer(server.grpcServer, service)
@@ -156,20 +147,11 @@
 
 	var listener net.Listener
 
-<<<<<<< HEAD
-	listener, err = net.Listen(PROTOCOL, ADDRESS)
-=======
-	if opts.VSOCKEnabled {
-		listener, err = vsock.Listen(VSOCK_PORT, nil)
-	} else {
-		// NOTE: `localhost` server inside kubernetes may or may not work
-		// based on firewall and network configuration, it would only work
-		// on local system, hence for serving use 0.0.0.0
-		Address = fmt.Sprintf("0.0.0.0:%d", opts.GrpcPort)
-		listener, err = net.Listen(PROTOCOL, Address)
-	}
-
->>>>>>> 1ee9ecd5
+	// NOTE: `localhost` server inside kubernetes may or may not work
+	// based on firewall and network configuration, it would only work
+	// on local system, hence for serving use 0.0.0.0
+	Address = fmt.Sprintf("0.0.0.0:%d", opts.GrpcPort)
+	listener, err = net.Listen(PROTOCOL, Address)
 	if err != nil {
 		return nil, err
 	}
@@ -181,10 +163,7 @@
 	return server, err
 }
 
-<<<<<<< HEAD
-func (s *DaemonServer) start() error {
-=======
-func (s *Server) start(ctx context.Context) error {
+func (s *DaemonServer) start(ctx context.Context) error {
 	go func() {
 		if err := s.service.jobService.Start(ctx); err != nil {
 			// note: at the time of writing this comment, below is unreachable
@@ -192,7 +171,6 @@
 			log.Error().Err(err).Msg("failed to run job service")
 		}
 	}()
->>>>>>> 1ee9ecd5
 	return s.grpcServer.Serve(s.listener)
 }
 
@@ -202,11 +180,7 @@
 }
 
 // Takes in a context that allows for cancellation from the cmdline
-<<<<<<< HEAD
 func StartServer(cmdCtx context.Context, opts *ServeOpts, srv Server) error {
-=======
-func StartServer(cmdCtx context.Context, opts *ServeOpts) error {
->>>>>>> 1ee9ecd5
 
 	// Create a child context for the server
 	srvCtx, cancel := context.WithCancelCause(cmdCtx)
@@ -264,15 +238,9 @@
 			}
 		}
 
-<<<<<<< HEAD
 		log.Info().Str("address", ADDRESS).Msgf("server listening")
 
 		err := srv.start()
-=======
-		log.Info().Str("address", Address).Msgf("server listening")
-
-		err := server.start(srvCtx)
->>>>>>> 1ee9ecd5
 		if err != nil {
 			cancel(err)
 		}
@@ -284,10 +252,6 @@
 	// Wait for all background go routines to finish
 	srv.stop()
 
-<<<<<<< HEAD
-=======
-	server.stop()
->>>>>>> 1ee9ecd5
 	log.Debug().Msg("stopped RPC server gracefully")
 
 	return err
