package api

import (
	"bytes"
	"context"
	"encoding/json"
	"fmt"
	"io"
	"net"
	"net/http"
	"os"
	"os/exec"
	"reflect"
	"strconv"
	"strings"
	"sync"
	"syscall"
	"time"

	"github.com/mdlayher/vsock"
	"go.opentelemetry.io/otel"
	"go.opentelemetry.io/otel/trace"

	"github.com/cedana/cedana/pkg/api/runc"
	"github.com/cedana/cedana/pkg/api/services/gpu"
	task "github.com/cedana/cedana/pkg/api/services/task"
	"github.com/cedana/cedana/pkg/db"
	"github.com/cedana/cedana/pkg/utils"
	"github.com/cedana/opentelemetry-go-contrib/instrumentation/google.golang.org/grpc/otelgrpc"
	_ "github.com/mattn/go-sqlite3"
	"github.com/rs/zerolog"
	"github.com/spf13/afero"
	"github.com/spf13/viper"
	"golang.org/x/sys/unix"
	"google.golang.org/grpc"
	"google.golang.org/grpc/credentials/insecure"
	"google.golang.org/grpc/health"
	healthcheckgrpc "google.golang.org/grpc/health/grpc_health_v1"
	"google.golang.org/grpc/reflection"
)

const (
	ADDRESS                     = "0.0.0.0:8080"
	PROTOCOL                    = "tcp"
	CEDANA_CONTAINER_NAME       = "binary-container"
	SERVER_LOG_MODE             = os.O_APPEND | os.O_CREATE | os.O_WRONLY
	SERVER_LOG_PERMS            = 0o644
	GPU_CONTROLLER_LOG_PATH     = "/tmp/cedana-gpucontroller.log"
	VSOCK_PORT                  = 9999
	GPU_CONTROLLER_WAIT_TIMEOUT = 5 * time.Second
)

type service struct {
	CRIU        *Criu
	fs          *afero.Afero // for dependency-injection of filesystems (useful for testing)
	db          db.DB
	logger      *zerolog.Logger
	store       *utils.CedanaStore
	serverCtx   context.Context // context alive for the duration of the server
	wg          sync.WaitGroup  // for waiting for all background tasks to finish
	gpuEnabled  bool
	cudaVersion string
	machineID   string

	task.UnimplementedTaskServiceServer
}

type Server struct {
	grpcServer *grpc.Server
	service    *service
	listener   net.Listener
}

type ServeOpts struct {
	GPUEnabled   bool
	CUDAVersion  string
	VSOCKEnabled bool
}

type pullGPUBinaryRequest struct {
	CudaVersion string `json:"cuda_version"`
}

func NewServer(ctx context.Context, opts *ServeOpts) (*Server, error) {
	logger := ctx.Value("logger").(*zerolog.Logger)
	var err error

	server := &Server{
		grpcServer: grpc.NewServer(
			grpc.StreamInterceptor(loggingStreamInterceptor(logger)),
			grpc.UnaryInterceptor(loggingUnaryInterceptor(logger)),
		),
	}

	healthcheck := health.NewServer()
	healthcheckgrpc.RegisterHealthServer(server.grpcServer, healthcheck)

	machineID, err := utils.GetMachineID()
	if err != nil {
		return nil, err
	}

	service := &service{
		// criu instantiated as empty, because all criu functions run criu swrk (starting the criu rpc server)
		// instead of leaving one running forever.
		CRIU:        &Criu{},
		fs:          &afero.Afero{Fs: afero.NewOsFs()},
		db:          db.NewLocalDB(ctx),
		logger:      logger,
		store:       utils.NewCedanaStore(logger),
		serverCtx:   ctx,
		gpuEnabled:  opts.GPUEnabled,
		cudaVersion: opts.CUDAVersion,
		machineID:   machineID,
	}

	task.RegisterTaskServiceServer(server.grpcServer, service)
	reflection.Register(server.grpcServer)

	var listener net.Listener

	if opts.VSOCKEnabled {
		listener, err = vsock.Listen(VSOCK_PORT, nil)
	} else {
		listener, err = net.Listen(PROTOCOL, ADDRESS)
	}

	if err != nil {
		return nil, err
	}
	server.listener = listener
	server.service = service

	healthcheck.SetServingStatus("task.TaskService", healthcheckgrpc.HealthCheckResponse_SERVING)
	return server, err
}

func (s *Server) start() error {
	return s.grpcServer.Serve(s.listener)
}

func (s *Server) stop() error {
	s.grpcServer.GracefulStop()
	return s.listener.Close()
}

// Takes in a context that allows for cancellation from the cmdline
func StartServer(cmdCtx context.Context, opts *ServeOpts) error {
	logger := cmdCtx.Value("logger").(*zerolog.Logger)

	// Create a child context for the server
	srvCtx, cancel := context.WithCancelCause(cmdCtx)
	defer cancel(nil)

	server, err := NewServer(srvCtx, opts)
	if err != nil {
		return err
	}

	go func() {
		// Here join netns
		// TODO find pause bundle path
		if viper.GetBool("is_k8s") {
			_, bundle, err := runc.GetContainerIdByName(CEDANA_CONTAINER_NAME, "", K8S_RUNC_ROOT)
			if err != nil {
				cancel(err)
				return
			}

			pausePid, err := runc.GetPausePid(bundle)
			if err != nil {
				cancel(err)
				return
			}

			nsFd, err := unix.Open(fmt.Sprintf("/proc/%s/ns/net", strconv.Itoa(pausePid)), unix.O_RDONLY, 0)
			if err != nil {
				cancel(fmt.Errorf("Error opening network namespace: %v", err))
				return
			}
			defer unix.Close(nsFd)

			// Join the network namespace of the target process
			err = unix.Setns(nsFd, unix.CLONE_NEWNET)
			if err != nil {
				cancel(fmt.Errorf("Error setting network namespace: %v", err))
			}
		}

		if opts.GPUEnabled {
			if viper.GetString("gpu_controller_path") == "" {
				err = pullGPUBinary(cmdCtx, utils.GpuControllerBinaryName, utils.GpuControllerBinaryPath, opts.CUDAVersion)
				if err != nil {
					logger.Error().Err(err).Msg("could not pull gpu controller")
					cancel(err)
					return
				}
			} else {
				logger.Debug().Str("path", viper.GetString("gpu_controller_path")).Msg("using gpu controller")
			}

			if viper.GetString("gpu_shared_lib_path") == "" {
				err = pullGPUBinary(cmdCtx, utils.GpuSharedLibName, utils.GpuSharedLibPath, opts.CUDAVersion)
				if err != nil {
					logger.Error().Err(err).Msg("could not pull gpu shared lib")
					cancel(err)
					return
				}
			} else {
				logger.Debug().Str("path", viper.GetString("gpu_shared_lib_path")).Msg("using gpu shared lib")
			}
		}

		logger.Info().Str("address", ADDRESS).Msgf("server listening")

		err := server.start()
		if err != nil {
			cancel(err)
		}
	}()

	<-srvCtx.Done()
	err = srvCtx.Err()

	// Wait for all background go routines to finish
	server.service.wg.Wait()

	server.stop()
	logger.Debug().Msg("stopped RPC server gracefully")

	return err
}

func (s *service) StartGPUController(ctx context.Context, uid, gid int32, groups []int32, out io.Writer) (*exec.Cmd, error) {
	s.logger.Debug().Int32("UID", uid).Int32("GID", gid).Ints32("Groups", groups).Msgf("starting gpu controller")
	var gpuCmd *exec.Cmd
	controllerPath := viper.GetString("gpu_controller_path")
	if controllerPath == "" {
		controllerPath = utils.GpuControllerBinaryPath
	}
	if _, err := os.Stat(controllerPath); os.IsNotExist(err) {
		s.logger.Fatal().Err(err)
		return nil, fmt.Errorf("no gpu controller at %s", controllerPath)
	}

	if viper.GetBool("gpu_debugging_enabled") {
		controllerPath = strings.Join([]string{
			"compute-sanitizer",
			"--log-file /tmp/cedana-sanitizer.log",
			"--print-level info",
			"--leak-check=full",
			controllerPath,
		},
			" ")
	}

	gpuCmd = exec.CommandContext(s.serverCtx, controllerPath)
	groupsUint32 := make([]uint32, len(groups))
	for i, v := range groups {
		groupsUint32[i] = uint32(v)
	}
	gpuCmd.SysProcAttr = &syscall.SysProcAttr{
		Setsid: true,
		Credential: &syscall.Credential{
			Uid:    uint32(uid),
			Gid:    uint32(gid),
			Groups: groupsUint32,
		},
	}

	if out != nil {
		gpuCmd.Stderr = out
		gpuCmd.Stdout = out
	}

	err := gpuCmd.Start()
	if err != nil {
		return nil, fmt.Errorf("could not start gpu controller %v", err)
	}
	s.logger.Debug().Int("PID", gpuCmd.Process.Pid).Msgf("GPU controller starting...")

	// poll gpu controller to ensure it is running
	var opts []grpc.DialOption
	var gpuConn *grpc.ClientConn
	opts = append(opts, grpc.WithTransportCredentials(insecure.NewCredentials()))

	for {
		gpuConn, err = grpc.NewClient("127.0.0.1:50051", opts...)
		if err == nil {
			break
		}
		s.logger.Debug().Msgf("No connection with gpu-controller, waiting 1 sec and trying again...")
		time.Sleep(1 * time.Second)

	}
	defer gpuConn.Close()

	gpuServiceConn := gpu.NewCedanaGPUClient(gpuConn)

	args := gpu.StartupPollRequest{}
	timeout := time.Now().Add(GPU_CONTROLLER_WAIT_TIMEOUT)
	for {
		resp, err := gpuServiceConn.StartupPoll(ctx, &args)
		if time.Now().After(timeout) {
			return nil, fmt.Errorf("gpu controller did not start in time")
		}
		if err == nil && resp.Success {
			break
		}
		s.logger.Debug().Msgf("Waiting for gpu-controller to start...")
		time.Sleep(1 * time.Second)
	}

	s.logger.Debug().Int("PID", gpuCmd.Process.Pid).Str("Log", GPU_CONTROLLER_LOG_PATH).Msgf("GPU controller started")
	return gpuCmd, nil
}

func loggingStreamInterceptor(logger *zerolog.Logger) grpc.StreamServerInterceptor {
	return func(srv interface{}, ss grpc.ServerStream, info *grpc.StreamServerInfo, handler grpc.StreamHandler) error {
		logger.Debug().Str("method", info.FullMethod).Msg("gRPC stream started")

		err := handler(srv, ss)

		if err != nil {
			logger.Error().Str("method", info.FullMethod).Err(err).Msg("gRPC stream failed")
		} else {
			logger.Debug().Str("method", info.FullMethod).Msg("gRPC stream succeeded")
		}

		return err
	}
}

func redactValues(req interface{}, keys, sensitiveSubstrings []string) interface{} {
	val := reflect.Indirect(reflect.ValueOf(req))
	if !val.IsValid() {
		return req
	}

	for i := 0; i < val.NumField(); i++ {
		field := val.Field(i)
		fieldName := val.Type().Field(i).Name

		if field.Kind() == reflect.String {
			isSensitive := false
			for _, substring := range sensitiveSubstrings {
				if strings.Contains(fieldName, substring) {
					isSensitive = true
					break
				}
			}

			if isSensitive {
				field.SetString("REDACTED")
				continue
			}

			for _, key := range keys {
				if fieldName == key {
					field.SetString("REDACTED")
					break
				}
			}
		}
	}

	return req
}

// TODO NR - this needs a deep copy to properly redact
func loggingUnaryInterceptor(logger *zerolog.Logger) grpc.UnaryServerInterceptor {
	return func(ctx context.Context, req interface{}, info *grpc.UnaryServerInfo, handler grpc.UnaryHandler) (interface{}, error) {
<<<<<<< HEAD
		tp := otel.GetTracerProvider()
		tracer := tp.Tracer("cedana/api")

		ctx, span := tracer.Start(ctx, info.FullMethod, trace.WithSpanKind(trace.SpanKindServer))
		defer span.End()

		redactedKeys := []string{"RegistryAuthToken"}
		sensitiveSubstrings := []string{"KEY", "SECRET", "TOKEN", "PASSWORD", "AUTH", "CERT", "API"}
=======
		// redactedKeys := []string{"RegistryAuthToken"}
		// sensitiveSubstrings := []string{"KEY", "SECRET", "TOKEN", "PASSWORD", "AUTH", "CERT", "API"}
>>>>>>> 1dd01792

		// redactedRequest := redactValues(req, redactedKeys, sensitiveSubstrings)
		logger.Debug().Str("method", info.FullMethod).Interface("request", req).Msg("gRPC request received")

		resp, err := handler(ctx, req)

		if err != nil {
			logger.Error().Str("method", info.FullMethod).Interface("request", req).Interface("response", resp).Err(err).Msg("gRPC request failed")
		} else {
			logger.Debug().Str("method", info.FullMethod).Interface("response", resp).Msg("gRPC request succeeded")
		}

		return resp, err
	}
}

func (s *service) DetailedHealthCheck(ctx context.Context, req *task.DetailedHealthCheckRequest) (*task.DetailedHealthCheckResponse, error) {
	var unhealthyReasons []string
	resp := &task.DetailedHealthCheckResponse{}

	criuVersion, err := s.CRIU.GetCriuVersion()
	if err != nil {
		resp.UnhealthyReasons = append(unhealthyReasons, fmt.Sprintf("CRIU: %v", err))
	}

	check, err := s.CRIU.Check()
	s.logger.Debug().Str("resp", check).Msg("CRIU check")
	if err != nil {
		resp.UnhealthyReasons = append(unhealthyReasons, fmt.Sprintf("CRIU: %v", err))
	}

	resp.HealthCheckStats = &task.HealthCheckStats{}
	resp.HealthCheckStats.CriuVersion = strconv.Itoa(criuVersion)

	if s.gpuEnabled {
		err = s.GPUHealthCheck(ctx, req, resp)
		if err != nil {
			resp.UnhealthyReasons = append(unhealthyReasons, fmt.Sprintf("Error checking gpu health: %v", err))
		}
	}

	return resp, nil
}

func (s *service) GPUHealthCheck(
	ctx context.Context,
	req *task.DetailedHealthCheckRequest,
	resp *task.DetailedHealthCheckResponse,
) error {
	gpuControllerPath := viper.GetString("gpu_controller_path")
	if gpuControllerPath == "" {
		gpuControllerPath = utils.GpuControllerBinaryPath
	}

	gpuSharedLibPath := viper.GetString("gpu_shared_lib_path")
	if gpuSharedLibPath == "" {
		gpuSharedLibPath = utils.GpuSharedLibPath
	}

	if _, err := os.Stat(gpuControllerPath); os.IsNotExist(err) {
		resp.UnhealthyReasons = append(resp.UnhealthyReasons, fmt.Sprintf("gpu controller binary not found at %s", gpuControllerPath))
	}

	if _, err := os.Stat(gpuSharedLibPath); os.IsNotExist(err) {
		resp.UnhealthyReasons = append(resp.UnhealthyReasons, fmt.Sprintf("gpu shared lib not found at %s", gpuSharedLibPath))
	}

	if len(resp.UnhealthyReasons) != 0 {
		return nil
	}

	cmd, err := s.StartGPUController(ctx, req.UID, req.GID, req.Groups, nil)
	if err != nil {
		resp.UnhealthyReasons = append(resp.UnhealthyReasons, fmt.Sprintf("could not start gpu controller %v", err))
		return nil
	}

	defer func() {
		err = cmd.Process.Kill()
		if err != nil {
			s.logger.Fatal().Err(err)
		}
		s.logger.Info().Int("PID", cmd.Process.Pid).Msgf("GPU controller killed")
	}()

	var opts []grpc.DialOption
	opts = append(opts, grpc.WithTransportCredentials(insecure.NewCredentials()))

	gpuConn, err := grpc.NewClient("127.0.0.1:50051", opts...)
	if err != nil {
		return err
	}

	defer gpuConn.Close()

	gpuServiceConn := gpu.NewCedanaGPUClient(gpuConn)

	args := gpu.HealthCheckRequest{}
	gpuResp, err := gpuServiceConn.HealthCheck(ctx, &args)
	if err != nil {
		return err
	}

	if !gpuResp.Success {
		resp.UnhealthyReasons = append(resp.UnhealthyReasons, fmt.Sprintf("gpu health check did not return success"))
	}

	resp.HealthCheckStats.GPUHealthCheck = gpuResp

	return nil
}

func (s *service) GetConfig(ctx context.Context, req *task.GetConfigRequest) (*task.GetConfigResponse, error) {
	resp := &task.GetConfigResponse{}
	config, err := utils.GetConfig()
	if err != nil {
		return nil, err
	}
	var bytes []byte
	bytes, err = json.Marshal(config)
	if err != nil {
		return nil, err
	}
	resp.JSON = string(bytes)
	return resp, nil
}

func pullGPUBinary(ctx context.Context, binary string, filePath string, version string) error {
	logger := ctx.Value("logger").(*zerolog.Logger)
	_, err := os.Stat(filePath)
	if err == nil {
		logger.Debug().Str("Path", filePath).Msgf("GPU binary exists. Delete existing binary to download another supported cuda version.")
		// TODO NR - check version and checksum of binary?
		return nil
	}
	logger.Debug().Msgf("pulling gpu binary %s for cuda version %s", binary, version)

	url := viper.GetString("connection.cedana_url") + "/checkpoint/gpu/" + binary
	logger.Debug().Msgf("pulling %s from %s", binary, url)

	httpClient := &http.Client{}

	body := pullGPUBinaryRequest{
		CudaVersion: version,
	}

	jsonBody, err := json.Marshal(body)
	if err != nil {
		logger.Err(err).Msg("could not marshal request body")
		return err
	}

	req, err := http.NewRequest("POST", url, bytes.NewBuffer(jsonBody))
	req.Header.Set("Authorization", fmt.Sprintf("Bearer %s", viper.GetString("connection.cedana_auth_token")))
	req.Header.Set("Content-Type", "application/json")

	resp, err := httpClient.Do(req)
	if err != nil || resp.StatusCode != http.StatusOK {
		logger.Err(err).Msg("gpu binary get request failed")
		return err
	}
	defer resp.Body.Close()

	file, err := os.OpenFile(filePath, os.O_CREATE|os.O_WRONLY, 0755)
	if err == nil {
		err = os.Chmod(filePath, 0755)
	}
	if err != nil {
		logger.Err(err).Msg("could not create file")
		return err
	}
	defer file.Close()

	_, err = io.Copy(file, resp.Body)
	if err != nil {
		logger.Err(err).Msg("could not read file from response")
		return err
	}
	logger.Debug().Msgf("%s downloaded to %s", binary, filePath)
	return err
}<|MERGE_RESOLUTION|>--- conflicted
+++ resolved
@@ -19,6 +19,7 @@
 
 	"github.com/mdlayher/vsock"
 	"go.opentelemetry.io/otel"
+	"go.opentelemetry.io/otel/attribute"
 	"go.opentelemetry.io/otel/trace"
 
 	"github.com/cedana/cedana/pkg/api/runc"
@@ -26,7 +27,6 @@
 	task "github.com/cedana/cedana/pkg/api/services/task"
 	"github.com/cedana/cedana/pkg/db"
 	"github.com/cedana/cedana/pkg/utils"
-	"github.com/cedana/opentelemetry-go-contrib/instrumentation/google.golang.org/grpc/otelgrpc"
 	_ "github.com/mattn/go-sqlite3"
 	"github.com/rs/zerolog"
 	"github.com/spf13/afero"
@@ -75,6 +75,7 @@
 	GPUEnabled   bool
 	CUDAVersion  string
 	VSOCKEnabled bool
+	CedanaURL    string
 }
 
 type pullGPUBinaryRequest struct {
@@ -85,20 +86,20 @@
 	logger := ctx.Value("logger").(*zerolog.Logger)
 	var err error
 
+	machineID, err := utils.GetMachineID()
+	if err != nil {
+		return nil, err
+	}
+
 	server := &Server{
 		grpcServer: grpc.NewServer(
 			grpc.StreamInterceptor(loggingStreamInterceptor(logger)),
-			grpc.UnaryInterceptor(loggingUnaryInterceptor(logger)),
+			grpc.UnaryInterceptor(loggingUnaryInterceptor(logger, opts, machineID)),
 		),
 	}
 
 	healthcheck := health.NewServer()
 	healthcheckgrpc.RegisterHealthServer(server.grpcServer, healthcheck)
-
-	machineID, err := utils.GetMachineID()
-	if err != nil {
-		return nil, err
-	}
 
 	service := &service{
 		// criu instantiated as empty, because all criu functions run criu swrk (starting the criu rpc server)
@@ -368,29 +369,33 @@
 }
 
 // TODO NR - this needs a deep copy to properly redact
-func loggingUnaryInterceptor(logger *zerolog.Logger) grpc.UnaryServerInterceptor {
+func loggingUnaryInterceptor(logger *zerolog.Logger, serveOpts *ServeOpts, machineID string) grpc.UnaryServerInterceptor {
 	return func(ctx context.Context, req interface{}, info *grpc.UnaryServerInfo, handler grpc.UnaryHandler) (interface{}, error) {
-<<<<<<< HEAD
+
 		tp := otel.GetTracerProvider()
 		tracer := tp.Tracer("cedana/api")
 
 		ctx, span := tracer.Start(ctx, info.FullMethod, trace.WithSpanKind(trace.SpanKindServer))
 		defer span.End()
 
-		redactedKeys := []string{"RegistryAuthToken"}
-		sensitiveSubstrings := []string{"KEY", "SECRET", "TOKEN", "PASSWORD", "AUTH", "CERT", "API"}
-=======
-		// redactedKeys := []string{"RegistryAuthToken"}
-		// sensitiveSubstrings := []string{"KEY", "SECRET", "TOKEN", "PASSWORD", "AUTH", "CERT", "API"}
->>>>>>> 1dd01792
-
-		// redactedRequest := redactValues(req, redactedKeys, sensitiveSubstrings)
+		span.SetAttributes(
+			attribute.String("grpc.method", info.FullMethod),
+			attribute.String("grpc.request", fmt.Sprintf("%+v", req)),
+			attribute.String("server.id", machineID),
+			attribute.String("server.opts.cedanaurl", serveOpts.CedanaURL),
+		)
+
 		logger.Debug().Str("method", info.FullMethod).Interface("request", req).Msg("gRPC request received")
 
 		resp, err := handler(ctx, req)
+
+		span.SetAttributes(
+			attribute.String("grpc.response", fmt.Sprintf("%+v", resp)),
+		)
 
 		if err != nil {
 			logger.Error().Str("method", info.FullMethod).Interface("request", req).Interface("response", resp).Err(err).Msg("gRPC request failed")
+			span.RecordError(err)
 		} else {
 			logger.Debug().Str("method", info.FullMethod).Interface("response", resp).Msg("gRPC request succeeded")
 		}
