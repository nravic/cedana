package api

import (
	"bytes"
	"context"
	"encoding/json"
	"fmt"
	"io"
	"net"
	"net/http"
	"os"
	"os/exec"
	"strconv"
	"strings"
	"sync"
	"syscall"
	"time"

	"go.opentelemetry.io/otel"
	"go.opentelemetry.io/otel/attribute"
	"go.opentelemetry.io/otel/trace"

	"github.com/cedana/cedana/pkg/api/runc"
	"github.com/cedana/cedana/pkg/api/services/gpu"
	task "github.com/cedana/cedana/pkg/api/services/task"
	"github.com/cedana/cedana/pkg/db"
	"github.com/cedana/cedana/pkg/jobservice"
	"github.com/cedana/cedana/pkg/utils"
	_ "github.com/mattn/go-sqlite3"
	"github.com/rs/zerolog/log"
	"github.com/spf13/afero"
	"github.com/spf13/viper"
	"github.com/swarnimarun/cadvisor/manager"
	"golang.org/x/sys/unix"
	"google.golang.org/grpc"
	"google.golang.org/grpc/credentials/insecure"
	"google.golang.org/grpc/health"
	healthcheckgrpc "google.golang.org/grpc/health/grpc_health_v1"
	"google.golang.org/grpc/reflection"
	"google.golang.org/protobuf/encoding/protojson"
	"google.golang.org/protobuf/proto"
)

const (
	DEFAULT_HOST                = "0.0.0.0"
	PROTOCOL                    = "tcp"
	CEDANA_CONTAINER_NAME       = "binary-container"
	SERVER_LOG_MODE             = os.O_APPEND | os.O_CREATE | os.O_WRONLY
	SERVER_LOG_PERMS            = 0o644
	GPU_CONTROLLER_LOG_PATH     = "/tmp/cedana-gpucontroller.log"
	GPU_CONTROLLER_WAIT_TIMEOUT = 5 * time.Second
)

type service struct {
	CRIU            *Criu
	fs              *afero.Afero // for dependency-injection of filesystems (useful for testing)
	db              db.DB
	store           *utils.CedanaStore
	serverCtx       context.Context // context alive for the duration of the server
	wg              sync.WaitGroup  // for waiting for all background tasks to finish
	gpuEnabled      bool
	machineID       string
	cadvisorManager manager.Manager

	jobService *jobservice.JobService

	task.UnimplementedTaskServiceServer
}

type DaemonServer struct {
	grpcServer *grpc.Server
	service    *service
	listener   net.Listener
}

type Server interface {
	start() error
	stop() error
}

type ServeOpts struct {
	GPUEnabled        bool
	VSOCKEnabled      bool
	CedanaURL         string
	Port              uint32
	MetricsEnabled    bool
	JobServiceEnabled bool
}

<<<<<<< HEAD
func NewServer(ctx context.Context, opts *ServeOpts) (*DaemonServer, error) {
	logger := ctx.Value("logger").(*zerolog.Logger)
=======
func NewServer(ctx context.Context, opts *ServeOpts) (*Server, error) {
>>>>>>> 8d58aa87
	var err error

	machineID, err := utils.GetMachineID()
	if err != nil {
		return nil, err
	}

	server := &DaemonServer{
		grpcServer: grpc.NewServer(
			grpc.StreamInterceptor(loggingStreamInterceptor()),
			grpc.UnaryInterceptor(loggingUnaryInterceptor(*opts, machineID)),
		),
	}

	healthcheck := health.NewServer()
	healthcheckgrpc.RegisterHealthServer(server.grpcServer, healthcheck)

<<<<<<< HEAD
	manager, err := SetupCadvisor(ctx)
	if err != nil {
		log.Error().Err(err).Send()
		return nil, err
=======
	var manager manager.Manager
	if opts.MetricsEnabled {
		manager, err = SetupCadvisor(ctx)
		if err != nil {
			log.Error().Err(err).Send()
			return nil, err
		}
>>>>>>> 8d58aa87
	}

	var js *jobservice.JobService
	if opts.JobServiceEnabled {
		js, err = jobservice.New()
		if err != nil {
			return nil, err
		}
	}

	service := &service{
		// criu instantiated as empty, because all criu functions run criu swrk (starting the criu rpc server)
		// instead of leaving one running forever.
		CRIU:            &Criu{},
		fs:              &afero.Afero{Fs: afero.NewOsFs()},
		db:              db.NewLocalDB(ctx),
		store:           utils.NewCedanaStore(),
		serverCtx:       ctx,
		gpuEnabled:      opts.GPUEnabled,
		machineID:       machineID,
		cadvisorManager: manager,
		jobService:      js,
	}

	task.RegisterTaskServiceServer(server.grpcServer, service)
	reflection.Register(server.grpcServer)

	var listener net.Listener

<<<<<<< HEAD
	// NOTE: `localhost` server inside kubernetes may or may not work
	// based on firewall and network configuration, it would only work
	// on local system, hence for serving use 0.0.0.0
	Address = fmt.Sprintf("0.0.0.0:%d", opts.GrpcPort)
	listener, err = net.Listen(PROTOCOL, Address)
=======
	if opts.VSOCKEnabled {
		listener, err = vsock.Listen(opts.Port, nil)
	} else {
		// NOTE: `localhost` server inside kubernetes may or may not work
		// based on firewall and network configuration, it would only work
		// on local system, hence for serving use 0.0.0.0
		address := fmt.Sprintf("%s:%d", DEFAULT_HOST, opts.Port)
		listener, err = net.Listen(PROTOCOL, address)
	}

>>>>>>> 8d58aa87
	if err != nil {
		return nil, err
	}

	server.listener = listener
	server.service = service

	healthcheck.SetServingStatus("task.TaskService", healthcheckgrpc.HealthCheckResponse_SERVING)
	return server, err
}

<<<<<<< HEAD
func (s *DaemonServer) start(ctx context.Context) error {
	go func() {
		if err := s.service.jobService.Start(ctx); err != nil {
			// note: at the time of writing this comment, below is unreachable
			// as we never return an error from the Start function
			log.Error().Err(err).Msg("failed to run job service")
		}
	}()
=======
func (s *Server) start(ctx context.Context) error {
	if s.service.jobService != nil {
		go func() {
			if err := s.service.jobService.Start(ctx); err != nil {
				// note: at the time of writing this comment, below is unreachable
				// as we never return an error from the Start function
				log.Error().Err(err).Msg("failed to run job service")
			}
		}()
	}
>>>>>>> 8d58aa87
	return s.grpcServer.Serve(s.listener)
}

func (s *DaemonServer) stop() error {
	s.grpcServer.GracefulStop()
	return s.listener.Close()
}

// Takes in a context that allows for cancellation from the cmdline
<<<<<<< HEAD
func StartServer(cmdCtx context.Context, opts *ServeOpts, srv Server) error {

=======
func StartServer(cmdCtx context.Context, opts *ServeOpts) error {
>>>>>>> 8d58aa87
	// Create a child context for the server
	srvCtx, cancel := context.WithCancelCause(cmdCtx)
	defer cancel(nil)

	go func() {
		// Network namespace joining logic remains the same
		if viper.GetBool("is_k8s") {
			_, bundle, err := runc.GetContainerIdByName(CEDANA_CONTAINER_NAME, "", K8S_RUNC_ROOT)
			if err != nil {
				cancel(err)
				return
			}

			pausePid, err := runc.GetPausePid(bundle)
			if err != nil {
				cancel(err)
				return
			}

			nsFd, err := unix.Open(fmt.Sprintf("/proc/%s/ns/net", strconv.Itoa(pausePid)), unix.O_RDONLY, 0)
			if err != nil {
				cancel(fmt.Errorf("error opening network namespace: %v", err))
				return
			}
			defer unix.Close(nsFd)

			err = unix.Setns(nsFd, unix.CLONE_NEWNET)
			if err != nil {
				cancel(fmt.Errorf("error setting network namespace: %v", err))
			}
		}

		if opts.GPUEnabled {
			if viper.GetString("gpu_controller_path") == "" {
<<<<<<< HEAD
				err := pullGPUBinary(cmdCtx, utils.GpuControllerBinaryName, utils.GpuControllerBinaryPath, opts.CUDAVersion)
=======
				err = pullGPUBinary(cmdCtx, utils.GpuControllerBinaryName, utils.GpuControllerBinaryPath)
>>>>>>> 8d58aa87
				if err != nil {
					log.Error().Err(err).Msg("could not pull gpu controller")
					cancel(err)
					return
				}
			} else {
				log.Debug().Str("path", viper.GetString("gpu_controller_path")).Msg("using gpu controller")
			}

			if viper.GetString("gpu_shared_lib_path") == "" {
<<<<<<< HEAD
				err := pullGPUBinary(cmdCtx, utils.GpuSharedLibName, utils.GpuSharedLibPath, opts.CUDAVersion)
=======
				err = pullGPUBinary(cmdCtx, utils.GpuSharedLibName, utils.GpuSharedLibPath)
>>>>>>> 8d58aa87
				if err != nil {
					log.Error().Err(err).Msg("could not pull gpu shared lib")
					cancel(err)
					return
				}
			} else {
				log.Debug().Str("path", viper.GetString("gpu_shared_lib_path")).Msg("using gpu shared lib")
			}
		}

<<<<<<< HEAD
		log.Info().Str("address", ADDRESS).Msgf("server listening")
=======
		log.Info().Str("host", DEFAULT_HOST).Uint32("port", opts.Port).Msg("server listening")
>>>>>>> 8d58aa87

		err := srv.start()
		if err != nil {
			cancel(err)
		}
	}()

	<-srvCtx.Done()
	err := srvCtx.Err()

	// Wait for all background go routines to finish
	srv.stop()

	log.Debug().Msg("stopped RPC server gracefully")

	return err
}

func (s *service) StartGPUController(ctx context.Context, uid, gid int32, groups []int32, out io.Writer) (*exec.Cmd, error) {
	log.Debug().Int32("UID", uid).Int32("GID", gid).Ints32("Groups", groups).Msgf("starting gpu controller")
	var gpuCmd *exec.Cmd
	controllerPath := viper.GetString("gpu_controller_path")
	if controllerPath == "" {
		controllerPath = utils.GpuControllerBinaryPath
	}
	if _, err := os.Stat(controllerPath); os.IsNotExist(err) {
		log.Fatal().Err(err)
		return nil, fmt.Errorf("no gpu controller at %s", controllerPath)
	}

	if viper.GetBool("gpu_debugging_enabled") {
		controllerPath = strings.Join([]string{
			"compute-sanitizer",
			"--log-file /tmp/cedana-sanitizer.log",
			"--print-level info",
			"--leak-check=full",
			controllerPath,
		},
			" ")
	}

	gpuCmd = exec.CommandContext(s.serverCtx, controllerPath)
	groupsUint32 := make([]uint32, len(groups))
	for i, v := range groups {
		groupsUint32[i] = uint32(v)
	}
	gpuCmd.SysProcAttr = &syscall.SysProcAttr{
		Setsid: true,
		Credential: &syscall.Credential{
			Uid:    uint32(uid),
			Gid:    uint32(gid),
			Groups: groupsUint32,
		},
	}

	if out != nil {
		gpuCmd.Stderr = out
		gpuCmd.Stdout = out
	}

	err := gpuCmd.Start()
	if err != nil {
		return nil, fmt.Errorf("could not start gpu controller %v", err)
	}
	log.Debug().Int("PID", gpuCmd.Process.Pid).Msgf("GPU controller starting...")

	// poll gpu controller to ensure it is running
	var opts []grpc.DialOption
	var gpuConn *grpc.ClientConn
	opts = append(opts, grpc.WithTransportCredentials(insecure.NewCredentials()))

	for {
		gpuConn, err = grpc.NewClient("127.0.0.1:50051", opts...)
		if err == nil {
			break
		}
		log.Debug().Msgf("No connection with gpu-controller, waiting 1 sec and trying again...")
		time.Sleep(1 * time.Second)
	}
	defer gpuConn.Close()

	gpuServiceConn := gpu.NewCedanaGPUClient(gpuConn)

	args := gpu.StartupPollRequest{}
	timeout := time.Now().Add(GPU_CONTROLLER_WAIT_TIMEOUT)
	for {
		resp, err := gpuServiceConn.StartupPoll(ctx, &args)
		if err != nil {
			log.Debug().Err(err).Msg("gpu controller not started yet")
		}
		if time.Now().After(timeout) {
			return nil, fmt.Errorf("gpu controller did not start in time")
		}
		if err == nil && resp.Success {
			break
		}
		log.Debug().Msgf("Waiting for gpu-controller to start...")
		time.Sleep(1 * time.Second)
	}

	log.Debug().Int("PID", gpuCmd.Process.Pid).Str("Log", GPU_CONTROLLER_LOG_PATH).Msgf("GPU controller started")
	return gpuCmd, nil
}

func loggingStreamInterceptor() grpc.StreamServerInterceptor {
	return func(srv interface{}, ss grpc.ServerStream, info *grpc.StreamServerInfo, handler grpc.StreamHandler) error {
		log.Debug().Str("method", info.FullMethod).Msg("gRPC stream started")

		err := handler(srv, ss)

		if err != nil {
			log.Error().Str("method", info.FullMethod).Err(err).Msg("gRPC stream failed")
		} else {
			log.Debug().Str("method", info.FullMethod).Msg("gRPC stream succeeded")
		}

		return err
	}
}

// TODO NR - this needs a deep copy to properly redact
func loggingUnaryInterceptor(serveOpts ServeOpts, machineID string) grpc.UnaryServerInterceptor {
	return func(ctx context.Context, req interface{}, info *grpc.UnaryServerInfo, handler grpc.UnaryHandler) (interface{}, error) {
		tp := otel.GetTracerProvider()
		tracer := tp.Tracer("cedana/api")

		ctx, span := tracer.Start(ctx, info.FullMethod, trace.WithSpanKind(trace.SpanKindServer))
		defer span.End()

		span.SetAttributes(
			attribute.String("grpc.method", info.FullMethod),
			attribute.String("grpc.request", payloadToJSON(req)),
			attribute.String("server.id", machineID),
			attribute.String("server.opts.cedanaurl", serveOpts.CedanaURL),
			attribute.Bool("server.opts.gpuenabled", serveOpts.GPUEnabled),
		)

		// log the GetContainerInfo method to trace
		if strings.Contains(info.FullMethod, "TaskService/GetContainerInfo") {
			log.Trace().Str("method", info.FullMethod).Interface("request", req).Msg("gRPC request received")
		} else {
			log.Debug().Str("method", info.FullMethod).Interface("request", req).Msg("gRPC request received")
		}

		resp, err := handler(ctx, req)

		span.SetAttributes(
			attribute.String("grpc.response", payloadToJSON(resp)),
		)

		if err != nil {
			log.Error().Str("method", info.FullMethod).Interface("request", req).Interface("response", resp).Err(err).Msg("gRPC request failed")
			span.RecordError(err)
		} else {
			log.Debug().Str("method", info.FullMethod).Interface("response", resp).Msg("gRPC request succeeded")
		}

		return resp, err
	}
}

func (s *service) DetailedHealthCheck(ctx context.Context, req *task.DetailedHealthCheckRequest) (*task.DetailedHealthCheckResponse, error) {
	var unhealthyReasons []string
	resp := &task.DetailedHealthCheckResponse{}

	criuVersion, err := s.CRIU.GetCriuVersion()
	if err != nil {
		resp.UnhealthyReasons = append(unhealthyReasons, fmt.Sprintf("CRIU: %v", err))
	}

	check, err := s.CRIU.Check()
	log.Debug().Str("resp", check).Msg("CRIU check")
	if err != nil {
		resp.UnhealthyReasons = append(unhealthyReasons, fmt.Sprintf("CRIU: %v", err))
	}

	resp.HealthCheckStats = &task.HealthCheckStats{}
	resp.HealthCheckStats.CriuVersion = strconv.Itoa(criuVersion)

	if s.gpuEnabled {
		err = s.GPUHealthCheck(ctx, req, resp)
		if err != nil {
			resp.UnhealthyReasons = append(unhealthyReasons, fmt.Sprintf("Error checking gpu health: %v", err))
		}
	}

	return resp, nil
}

func (s *service) GPUHealthCheck(
	ctx context.Context,
	req *task.DetailedHealthCheckRequest,
	resp *task.DetailedHealthCheckResponse,
) error {
	gpuControllerPath := viper.GetString("gpu_controller_path")
	if gpuControllerPath == "" {
		gpuControllerPath = utils.GpuControllerBinaryPath
	}

	gpuSharedLibPath := viper.GetString("gpu_shared_lib_path")
	if gpuSharedLibPath == "" {
		gpuSharedLibPath = utils.GpuSharedLibPath
	}

	if _, err := os.Stat(gpuControllerPath); os.IsNotExist(err) {
		resp.UnhealthyReasons = append(resp.UnhealthyReasons, fmt.Sprintf("gpu controller binary not found at %s", gpuControllerPath))
	}

	if _, err := os.Stat(gpuSharedLibPath); os.IsNotExist(err) {
		resp.UnhealthyReasons = append(resp.UnhealthyReasons, fmt.Sprintf("gpu shared lib not found at %s", gpuSharedLibPath))
	}

	if len(resp.UnhealthyReasons) != 0 {
		return nil
	}

	gpuOutBuf := &bytes.Buffer{}
	gpuOut := io.MultiWriter(gpuOutBuf)
	cmd, err := s.StartGPUController(ctx, req.UID, req.GID, req.Groups, gpuOut)
	if err != nil {
		log.Error().Err(err).Str("stdout/stderr", gpuOutBuf.String()).Msg("could not start gpu controller")
		resp.UnhealthyReasons = append(resp.UnhealthyReasons, fmt.Sprintf("could not start gpu controller: %v", err))
		return nil
	}

	defer func() {
		err = cmd.Process.Kill()
		if err != nil {
			log.Fatal().Err(err)
		}
		log.Info().Int("PID", cmd.Process.Pid).Msgf("GPU controller killed")
	}()

	var opts []grpc.DialOption
	opts = append(opts, grpc.WithTransportCredentials(insecure.NewCredentials()))

	gpuConn, err := grpc.NewClient("127.0.0.1:50051", opts...)
	if err != nil {
		return err
	}

	defer gpuConn.Close()

	gpuServiceConn := gpu.NewCedanaGPUClient(gpuConn)

	args := gpu.HealthCheckRequest{}
	gpuResp, err := gpuServiceConn.HealthCheck(ctx, &args)
	if err != nil {
		return err
	}

	if !gpuResp.Success {
		resp.UnhealthyReasons = append(resp.UnhealthyReasons, "gpu health check did not return success")
	}

	resp.HealthCheckStats.GPUHealthCheck = gpuResp

	return nil
}

func (s *service) GetConfig(ctx context.Context, req *task.GetConfigRequest) (*task.GetConfigResponse, error) {
	resp := &task.GetConfigResponse{}
	config, err := utils.GetConfig()
	if err != nil {
		return nil, err
	}
	var bytes []byte
	bytes, err = json.Marshal(config)
	if err != nil {
		return nil, err
	}
	resp.JSON = string(bytes)
	return resp, nil
}

func pullGPUBinary(ctx context.Context, binary string, filePath string) error {
	_, err := os.Stat(filePath)
	if err == nil {
		log.Debug().Str("Path", filePath).Msgf("GPU binary exists. Delete existing binary to download latest version.")
		// TODO NR - check version and checksum of binary?
		return nil
	}
	log.Debug().Msgf("pulling gpu binary %s", binary)

	url := viper.GetString("connection.cedana_url") + "/checkpoint/gpu/" + binary
	log.Debug().Msgf("pulling %s from %s", binary, url)

	httpClient := &http.Client{}

	req, err := http.NewRequestWithContext(ctx, "GET", url, nil)
	if err != nil {
		log.Err(err).Msg("failed to build http post request with jsonBody")
		return err
	}
	req.Header.Set("Authorization", fmt.Sprintf("Bearer %s", viper.GetString("connection.cedana_auth_token")))
	req.Header.Set("Content-Type", "application/json")

	resp, err := httpClient.Do(req)
	if err != nil || resp.StatusCode != http.StatusOK {
		log.Error().Err(err).Int("status", resp.StatusCode).Msg("could not get gpu binary")
		return fmt.Errorf("could not get gpu binary")
	}
	defer resp.Body.Close()

	file, err := os.OpenFile(filePath, os.O_CREATE|os.O_WRONLY, 0755)
	if err == nil {
		err = os.Chmod(filePath, 0755)
	}
	if err != nil {
		log.Err(err).Msg("could not create file")
		return err
	}
	defer file.Close()

	_, err = io.Copy(file, resp.Body)
	if err != nil {
		log.Err(err).Msg("could not read file from response")
		return err
	}
	log.Debug().Msgf("%s downloaded to %s", binary, filePath)
	return err
}

func payloadToJSON(payload any) string {
	if payload == nil {
		return "null"
	}

	protoMsg, ok := payload.(proto.Message)
	if !ok {
		return fmt.Sprintf("%+v", payload)
	}

	marshaler := protojson.MarshalOptions{
		EmitUnpopulated: true,
		Indent:          "  ",
	}
	jsonData, err := marshaler.Marshal(protoMsg)
	if err != nil {
		return fmt.Sprintf("Error marshaling to JSON: %v", err)
	}

	return string(jsonData)
}<|MERGE_RESOLUTION|>--- conflicted
+++ resolved
@@ -74,8 +74,8 @@
 }
 
 type Server interface {
-	start() error
-	stop() error
+	start(context.Context) error
+	stop(context.Context) error
 }
 
 type ServeOpts struct {
@@ -87,12 +87,7 @@
 	JobServiceEnabled bool
 }
 
-<<<<<<< HEAD
 func NewServer(ctx context.Context, opts *ServeOpts) (*DaemonServer, error) {
-	logger := ctx.Value("logger").(*zerolog.Logger)
-=======
-func NewServer(ctx context.Context, opts *ServeOpts) (*Server, error) {
->>>>>>> 8d58aa87
 	var err error
 
 	machineID, err := utils.GetMachineID()
@@ -110,12 +105,6 @@
 	healthcheck := health.NewServer()
 	healthcheckgrpc.RegisterHealthServer(server.grpcServer, healthcheck)
 
-<<<<<<< HEAD
-	manager, err := SetupCadvisor(ctx)
-	if err != nil {
-		log.Error().Err(err).Send()
-		return nil, err
-=======
 	var manager manager.Manager
 	if opts.MetricsEnabled {
 		manager, err = SetupCadvisor(ctx)
@@ -123,7 +112,6 @@
 			log.Error().Err(err).Send()
 			return nil, err
 		}
->>>>>>> 8d58aa87
 	}
 
 	var js *jobservice.JobService
@@ -153,24 +141,11 @@
 
 	var listener net.Listener
 
-<<<<<<< HEAD
 	// NOTE: `localhost` server inside kubernetes may or may not work
 	// based on firewall and network configuration, it would only work
 	// on local system, hence for serving use 0.0.0.0
-	Address = fmt.Sprintf("0.0.0.0:%d", opts.GrpcPort)
+	Address := fmt.Sprintf("%s:%d", DEFAULT_HOST, opts.Port)
 	listener, err = net.Listen(PROTOCOL, Address)
-=======
-	if opts.VSOCKEnabled {
-		listener, err = vsock.Listen(opts.Port, nil)
-	} else {
-		// NOTE: `localhost` server inside kubernetes may or may not work
-		// based on firewall and network configuration, it would only work
-		// on local system, hence for serving use 0.0.0.0
-		address := fmt.Sprintf("%s:%d", DEFAULT_HOST, opts.Port)
-		listener, err = net.Listen(PROTOCOL, address)
-	}
-
->>>>>>> 8d58aa87
 	if err != nil {
 		return nil, err
 	}
@@ -182,8 +157,7 @@
 	return server, err
 }
 
-<<<<<<< HEAD
-func (s *DaemonServer) start(ctx context.Context) error {
+func (s DaemonServer) start(ctx context.Context) error {
 	go func() {
 		if err := s.service.jobService.Start(ctx); err != nil {
 			// note: at the time of writing this comment, below is unreachable
@@ -191,33 +165,16 @@
 			log.Error().Err(err).Msg("failed to run job service")
 		}
 	}()
-=======
-func (s *Server) start(ctx context.Context) error {
-	if s.service.jobService != nil {
-		go func() {
-			if err := s.service.jobService.Start(ctx); err != nil {
-				// note: at the time of writing this comment, below is unreachable
-				// as we never return an error from the Start function
-				log.Error().Err(err).Msg("failed to run job service")
-			}
-		}()
-	}
->>>>>>> 8d58aa87
 	return s.grpcServer.Serve(s.listener)
 }
 
-func (s *DaemonServer) stop() error {
+func (s DaemonServer) stop(ctx context.Context) error {
 	s.grpcServer.GracefulStop()
 	return s.listener.Close()
 }
 
 // Takes in a context that allows for cancellation from the cmdline
-<<<<<<< HEAD
 func StartServer(cmdCtx context.Context, opts *ServeOpts, srv Server) error {
-
-=======
-func StartServer(cmdCtx context.Context, opts *ServeOpts) error {
->>>>>>> 8d58aa87
 	// Create a child context for the server
 	srvCtx, cancel := context.WithCancelCause(cmdCtx)
 	defer cancel(nil)
@@ -252,11 +209,7 @@
 
 		if opts.GPUEnabled {
 			if viper.GetString("gpu_controller_path") == "" {
-<<<<<<< HEAD
-				err := pullGPUBinary(cmdCtx, utils.GpuControllerBinaryName, utils.GpuControllerBinaryPath, opts.CUDAVersion)
-=======
-				err = pullGPUBinary(cmdCtx, utils.GpuControllerBinaryName, utils.GpuControllerBinaryPath)
->>>>>>> 8d58aa87
+				err := pullGPUBinary(cmdCtx, utils.GpuControllerBinaryName, utils.GpuControllerBinaryPath)
 				if err != nil {
 					log.Error().Err(err).Msg("could not pull gpu controller")
 					cancel(err)
@@ -267,11 +220,7 @@
 			}
 
 			if viper.GetString("gpu_shared_lib_path") == "" {
-<<<<<<< HEAD
-				err := pullGPUBinary(cmdCtx, utils.GpuSharedLibName, utils.GpuSharedLibPath, opts.CUDAVersion)
-=======
-				err = pullGPUBinary(cmdCtx, utils.GpuSharedLibName, utils.GpuSharedLibPath)
->>>>>>> 8d58aa87
+				err := pullGPUBinary(cmdCtx, utils.GpuSharedLibName, utils.GpuSharedLibPath)
 				if err != nil {
 					log.Error().Err(err).Msg("could not pull gpu shared lib")
 					cancel(err)
@@ -282,13 +231,9 @@
 			}
 		}
 
-<<<<<<< HEAD
-		log.Info().Str("address", ADDRESS).Msgf("server listening")
-=======
 		log.Info().Str("host", DEFAULT_HOST).Uint32("port", opts.Port).Msg("server listening")
->>>>>>> 8d58aa87
-
-		err := srv.start()
+
+		err := srv.start(cmdCtx)
 		if err != nil {
 			cancel(err)
 		}
@@ -298,7 +243,7 @@
 	err := srvCtx.Err()
 
 	// Wait for all background go routines to finish
-	srv.stop()
+	srv.stop(cmdCtx)
 
 	log.Debug().Msg("stopped RPC server gracefully")
 
