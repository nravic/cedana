--- conflicted
+++ resolved
@@ -349,11 +349,7 @@
 	// it's lifecycle is tied to it (see below goroutines).
 	if state.GPU {
 		var err error
-<<<<<<< HEAD
-		gpuCmd, err = s.gpuRestore(ctx, imgPath, state.UIDs[0], state.GIDs[0], state.Groups, io.Writer(gpuOutBuf), containerId)
-=======
 		gpuCmd, err = s.gpuRestore(ctx, imgPath, state.UIDs[0], state.GIDs[0], state.Groups, false, io.Writer(gpuOutBuf))
->>>>>>> c84e41c7
 		if err != nil {
 			log.Error().Err(err).Str("stdout/stderr", gpuOutBuf.String()).Msg("failed to restore GPU")
 			return 0, nil, err
@@ -625,11 +621,7 @@
 			Avail: true,
 			Callback: func() error {
 				var err error
-<<<<<<< HEAD
-				gpuCmd, err = s.gpuRestore(ctx, *dir, state.UIDs[0], state.GIDs[0], state.Groups, io.Writer(gpuOutBuf), args.JID)
-=======
 				gpuCmd, err = s.gpuRestore(ctx, *dir, state.UIDs[0], state.GIDs[0], state.Groups, args.Stream > 0, io.Writer(gpuOutBuf))
->>>>>>> c84e41c7
 				if err != nil {
 					log.Error().Err(err).Str("stdout/stderr", gpuOutBuf.String()).Msg("failed to restore GPU")
 				}
@@ -830,11 +822,7 @@
 	return pid, nil
 }
 
-<<<<<<< HEAD
-func (s *service) gpuRestore(ctx context.Context, dir string, uid, gid int32, groups []int32, out io.Writer, jid string) (*exec.Cmd, error) {
-=======
 func (s *service) gpuRestore(ctx context.Context, dir string, uid, gid int32, groups []int32, stream bool, out io.Writer) (*exec.Cmd, error) {
->>>>>>> c84e41c7
 	start := time.Now()
 	stats, ok := ctx.Value(utils.RestoreStatsKey).(*task.RestoreStats)
 	if !ok {
