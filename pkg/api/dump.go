--- conflicted
+++ resolved
@@ -17,8 +17,6 @@
 	"time"
 
 	criu "buf.build/gen/go/cedana/criu/protocolbuffers/go"
-	gpugrpc "buf.build/gen/go/cedana/gpu/grpc/go/_gogrpc"
-	gpu "buf.build/gen/go/cedana/gpu/protocolbuffers/go"
 	task "buf.build/gen/go/cedana/task/protocolbuffers/go"
 	"github.com/cedana/cedana/pkg/container"
 	"github.com/cedana/cedana/pkg/utils"
@@ -52,11 +50,7 @@
 // prepareDump =/= preDump.
 // prepareDump sets up the folders to dump into, and sets the criu options.
 // preDump on the other hand does any process cleanup right before the checkpoint.
-<<<<<<< HEAD
-func (s *service) prepareDump(ctx context.Context, state *task.ProcessState, args *task.DumpArgs, opts *criu.CriuOpts) (string, error) {
-=======
-func (s *service) prepareDump(ctx context.Context, state *task.ProcessState, args *task.DumpArgs, opts *rpc.CriuOpts) (string, *exec.Cmd, error) {
->>>>>>> b21c0220
+func (s *service) prepareDump(ctx context.Context, state *task.ProcessState, args *task.DumpArgs, opts *criu.CriuOpts) (string, *exec.Cmd, error) {
 	stats, ok := ctx.Value(utils.DumpStatsKey).(*task.DumpStats)
 	if !ok {
 		return "", nil, fmt.Errorf("could not get dump stats from context")
@@ -507,12 +501,6 @@
 	if gpuController == nil {
 		return fmt.Errorf("did not find gpu controller for job %s", jid)
 	}
-<<<<<<< HEAD
-	defer gpuConn.Close()
-
-	gpuServiceConn := gpugrpc.NewCedanaGPUClient(gpuConn)
-=======
->>>>>>> b21c0220
 
 	args := gpu.CheckpointRequest{
 		Directory: dumpdir,
