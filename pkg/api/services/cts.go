package services

// cts encapsulates client functions to interact with the services

import (
	"context"
	"fmt"
	"net"
	"time"

	"github.com/mdlayher/vsock"

	taskgrpc "buf.build/gen/go/cedana/task/grpc/go/_gogrpc"
	task "buf.build/gen/go/cedana/task/protocolbuffers/go"
	"github.com/cedana/cedana/pkg/api"
	"github.com/cedana/cedana/pkg/utils"
	"github.com/spf13/viper"
	"google.golang.org/grpc"
	"google.golang.org/grpc/credentials/insecure"
	"google.golang.org/grpc/health/grpc_health_v1"

	"google.golang.org/protobuf/types/known/wrapperspb"
)

const (
	DEFAULT_PROCESS_DEADLINE    = 20 * time.Minute
	DEFAULT_CONTAINERD_DEADLINE = 10 * time.Minute
	DEFAULT_RUNC_DEADLINE       = 10 * time.Minute
)

type ServiceClient struct {
	taskService taskgrpc.TaskServiceClient
	taskConn    *grpc.ClientConn
}

func NewClient(port uint32) (*ServiceClient, error) {
	var opts []grpc.DialOption
	opts = append(opts, grpc.WithTransportCredentials(insecure.NewCredentials()))
	address := fmt.Sprintf("%s:%d", api.DEFAULT_HOST, port)
	taskConn, err := grpc.NewClient(address, opts...)
	if err != nil {
		return nil, err
	}

	taskClient := taskgrpc.NewTaskServiceClient(taskConn)

	client := &ServiceClient{
		taskService: taskClient,
		taskConn:    taskConn,
	}
	return client, err
}

func NewVSockClient(vm string, port uint32) (*ServiceClient, error) {
	// extract cid from the process tree on host
	cid, err := utils.ExtractCID(vm)
	if err != nil {
		return nil, err
	}

	taskConn, err := grpc.Dial(fmt.Sprintf("vsock://%d:%d", cid, port), grpc.WithInsecure(), grpc.WithDialer(func(addr string, timeout time.Duration) (net.Conn, error) {
		return vsock.Dial(cid, port, nil)
	}))
	if err != nil {
		return nil, err
	}

	taskClient := taskgrpc.NewTaskServiceClient(taskConn)

	client := &ServiceClient{
		taskService: taskClient,
		taskConn:    taskConn,
	}
	return client, err
}

func (c *ServiceClient) Close() {
	c.taskConn.Close()
}

/////////////////////////////
//      Health Check       //
/////////////////////////////

func (c *ServiceClient) HealthCheck(ctx context.Context) (bool, error) {
	healthClient := grpc_health_v1.NewHealthClient(c.taskConn)
	ctx, cancel := context.WithTimeout(ctx, DEFAULT_PROCESS_DEADLINE)
	defer cancel()

	opts := getDefaultCallOptions()

	// Health check
	resp, err := healthClient.Check(ctx, &grpc_health_v1.HealthCheckRequest{
		Service: "task.TaskService",
	}, opts...)
	if err != nil {
		return false, err
	}

	if resp.Status == grpc_health_v1.HealthCheckResponse_SERVING {
		return true, nil
	} else {
		return false, nil
	}
}

func (c *ServiceClient) DetailedHealthCheck(ctx context.Context, args *task.DetailedHealthCheckRequest) (*task.DetailedHealthCheckResponse, error) {
	ctx, cancel := context.WithTimeout(ctx, DEFAULT_PROCESS_DEADLINE)
	defer cancel()
	opts := getDefaultCallOptions()
	resp, err := c.taskService.DetailedHealthCheck(ctx, args, opts...)
	if err != nil {
		return nil, err
	}

	return resp, nil
}

///////////////////////////
// Process Service Calls //
///////////////////////////

func (c *ServiceClient) Start(ctx context.Context, args *task.StartArgs) (*task.StartResp, error) {
	ctx, cancel := context.WithTimeout(ctx, DEFAULT_PROCESS_DEADLINE)
	defer cancel()
	opts := getDefaultCallOptions()
	resp, err := c.taskService.Start(ctx, args, opts...)
	if err != nil {
		return nil, err
	}
	return resp, nil
}

<<<<<<< HEAD
func (c *ServiceClient) StartAttach(ctx context.Context, args *task.StartAttachArgs) (taskgrpc.TaskService_StartAttachClient, error) {
=======
func (c *ServiceClient) StartAttach(ctx context.Context, args *task.AttachArgs) (task.TaskService_StartAttachClient, error) {
>>>>>>> b21c0220
	opts := getDefaultCallOptions()
	stream, err := c.taskService.StartAttach(ctx, opts...)
	if err != nil {
		return nil, err
	}
	// Send the first start request
	if err := stream.Send(args); err != nil {
		return nil, err
	}
	return stream, nil
}

func (c *ServiceClient) Dump(ctx context.Context, args *task.DumpArgs) (*task.DumpResp, error) {
	// TODO NR - timeouts here need to be fixed
	ctx, cancel := context.WithTimeout(ctx, DEFAULT_PROCESS_DEADLINE)
	defer cancel()
	opts := getDefaultCallOptions()
	resp, err := c.taskService.Dump(ctx, args, opts...)
	if err != nil {
		return nil, err
	}
	return resp, nil
}

func (c *ServiceClient) Restore(ctx context.Context, args *task.RestoreArgs) (*task.RestoreResp, error) {
	ctx, cancel := context.WithTimeout(ctx, DEFAULT_PROCESS_DEADLINE)
	defer cancel()
	opts := getDefaultCallOptions()
	resp, err := c.taskService.Restore(ctx, args, opts...)
	if err != nil {
		return nil, err
	}
	return resp, nil
}

<<<<<<< HEAD
func (c *ServiceClient) RestoreAttach(ctx context.Context, args *task.RestoreAttachArgs) (taskgrpc.TaskService_RestoreAttachClient, error) {
=======
func (c *ServiceClient) RestoreAttach(ctx context.Context, args *task.AttachArgs) (task.TaskService_RestoreAttachClient, error) {
>>>>>>> b21c0220
	opts := getDefaultCallOptions()
	stream, err := c.taskService.RestoreAttach(ctx, opts...)
	if err != nil {
		return nil, err
	}
	// Send the first restore request
	if err := stream.Send(args); err != nil {
		return nil, err
	}
	return stream, nil
}

func (c *ServiceClient) Manage(ctx context.Context, args *task.ManageArgs) (*task.ManageResp, error) {
	ctx, cancel := context.WithTimeout(ctx, DEFAULT_PROCESS_DEADLINE)
	defer cancel()
	opts := getDefaultCallOptions()
	resp, err := c.taskService.Manage(ctx, args, opts...)
	if err != nil {
		return nil, err
	}
	return resp, nil
}

///////////////////////////
//// Job Service Calls ////
///////////////////////////

func (c *ServiceClient) JobDump(ctx context.Context, args *task.JobDumpArgs) (*task.JobDumpResp, error) {
	ctx, cancel := context.WithTimeout(ctx, DEFAULT_PROCESS_DEADLINE)
	defer cancel()
	opts := getDefaultCallOptions()
	resp, err := c.taskService.JobDump(ctx, args, opts...)
	if err != nil {
		return nil, err
	}
	return resp, nil
}

func (c *ServiceClient) JobRestore(ctx context.Context, args *task.JobRestoreArgs) (*task.JobRestoreResp, error) {
	ctx, cancel := context.WithTimeout(ctx, DEFAULT_PROCESS_DEADLINE)
	defer cancel()
	opts := getDefaultCallOptions()
	resp, err := c.taskService.JobRestore(ctx, args, opts...)
	if err != nil {
		return nil, err
	}
	return resp, nil
}

func (c *ServiceClient) JobRestoreAttach(ctx context.Context, args *task.AttachArgs) (task.TaskService_RestoreAttachClient, error) {
	opts := getDefaultCallOptions()
	stream, err := c.taskService.JobRestoreAttach(ctx, opts...)
	if err != nil {
		return nil, err
	}
	// Send the first restore request
	if err := stream.Send(args); err != nil {
		return nil, err
	}
	return stream, nil
}

func (c *ServiceClient) JobQuery(ctx context.Context, args *task.JobQueryArgs) (*task.JobQueryResp, error) {
	ctx, cancel := context.WithTimeout(ctx, DEFAULT_PROCESS_DEADLINE)
	defer cancel()
	opts := getDefaultCallOptions()
	resp, err := c.taskService.JobQuery(ctx, args, opts...)
	if err != nil {
		return nil, err
	}
	return resp, nil
}

//////////////////////////////
////// CRIO Rootfs Dump //////
//////////////////////////////

func (c *ServiceClient) CRIORootfsDump(ctx context.Context, args *task.CRIORootfsDumpArgs) (*task.CRIORootfsDumpResp, error) {
	// TODO NR - timeouts here need to be fixed
	ctx, cancel := context.WithTimeout(ctx, DEFAULT_PROCESS_DEADLINE)
	defer cancel()
	opts := getDefaultCallOptions()
	resp, err := c.taskService.CRIORootfsDump(ctx, args, opts...)
	if err != nil {
		return nil, err
	}
	return resp, nil
}

func (c *ServiceClient) CRIOImagePush(ctx context.Context, args *task.CRIOImagePushArgs) (*task.CRIOImagePushResp, error) {
	// TODO NR - timeouts here need to be fixed
	ctx, cancel := context.WithTimeout(ctx, DEFAULT_PROCESS_DEADLINE)
	defer cancel()
	opts := getDefaultCallOptions()
	resp, err := c.taskService.CRIOImagePush(ctx, args, opts...)
	if err != nil {
		return nil, err
	}
	return resp, nil
}

//////////////////////////////
// Containerd Service Calls //
//////////////////////////////

func (c *ServiceClient) ContainerdDump(ctx context.Context, args *task.ContainerdDumpArgs) (*task.ContainerdDumpResp, error) {
	ctx, cancel := context.WithTimeout(ctx, DEFAULT_CONTAINERD_DEADLINE)
	defer cancel()
	opts := getDefaultCallOptions()
	resp, err := c.taskService.ContainerdDump(ctx, args, opts...)
	if err != nil {
		return nil, err
	}
	return resp, nil
}

func (c *ServiceClient) ContainerdRestore(ctx context.Context, args *task.ContainerdRestoreArgs) (*task.ContainerdRestoreResp, error) {
	ctx, cancel := context.WithTimeout(ctx, DEFAULT_CONTAINERD_DEADLINE)
	defer cancel()
	opts := getDefaultCallOptions()
	resp, err := c.taskService.ContainerdRestore(ctx, args, opts...)
	if err != nil {
		return nil, err
	}
	return resp, nil
}

func (c *ServiceClient) ContainerdQuery(ctx context.Context, args *task.ContainerdQueryArgs) (*task.ContainerdQueryResp, error) {
	ctx, cancel := context.WithTimeout(ctx, DEFAULT_CONTAINERD_DEADLINE)
	defer cancel()
	opts := getDefaultCallOptions()
	resp, err := c.taskService.ContainerdQuery(ctx, args, opts...)
	if err != nil {
		return nil, err
	}
	return resp, nil
}

func (c *ServiceClient) ContainerdRootfsDump(ctx context.Context, args *task.ContainerdRootfsDumpArgs) (*task.ContainerdRootfsDumpResp, error) {
	ctx, cancel := context.WithTimeout(ctx, DEFAULT_CONTAINERD_DEADLINE)
	defer cancel()
	opts := getDefaultCallOptions()
	resp, err := c.taskService.ContainerdRootfsDump(ctx, args, opts...)
	if err != nil {
		return nil, err
	}
	return resp, nil
}

func (c *ServiceClient) ContainerdRootfsRestore(ctx context.Context, args *task.ContainerdRootfsRestoreArgs) (*task.ContainerdRootfsRestoreResp, error) {
	ctx, cancel := context.WithTimeout(ctx, DEFAULT_CONTAINERD_DEADLINE)
	defer cancel()
	opts := getDefaultCallOptions()
	resp, err := c.taskService.ContainerdRootfsRestore(ctx, args, opts...)
	if err != nil {
		return nil, err
	}
	return resp, nil
}

////////////////////////
// Runc Service Calls //
////////////////////////

func (c *ServiceClient) RuncDump(ctx context.Context, args *task.RuncDumpArgs) (*task.RuncDumpResp, error) {
	ctx, cancel := context.WithTimeout(ctx, DEFAULT_RUNC_DEADLINE)
	defer cancel()
	opts := getDefaultCallOptions()
	resp, err := c.taskService.RuncDump(ctx, args, opts...)
	if err != nil {
		return nil, err
	}
	return resp, nil
}

func (c *ServiceClient) RuncRestore(ctx context.Context, args *task.RuncRestoreArgs) (*task.RuncRestoreResp, error) {
	ctx, cancel := context.WithTimeout(ctx, DEFAULT_RUNC_DEADLINE)
	defer cancel()
	opts := getDefaultCallOptions()
	resp, err := c.taskService.RuncRestore(ctx, args, opts...)
	if err != nil {
		return nil, err
	}
	return resp, nil
}

func (c *ServiceClient) RuncQuery(ctx context.Context, args *task.RuncQueryArgs) (*task.RuncQueryResp, error) {
	ctx, cancel := context.WithTimeout(ctx, DEFAULT_RUNC_DEADLINE)
	defer cancel()
	opts := getDefaultCallOptions()
	resp, err := c.taskService.RuncQuery(ctx, args, opts...)
	if err != nil {
		return nil, err
	}
	return resp, nil
}

func (c *ServiceClient) RuncManage(ctx context.Context, args *task.RuncManageArgs) (*task.RuncManageResp, error) {
	ctx, cancel := context.WithTimeout(ctx, DEFAULT_RUNC_DEADLINE)
	defer cancel()
	opts := getDefaultCallOptions()
	resp, err := c.taskService.RuncManage(ctx, args, opts...)
	if err != nil {
		return nil, err
	}
	return resp, nil
}

///////////////////////////
// Kata Service Calls //
///////////////////////////

func (c *ServiceClient) KataDump(ctx context.Context, args *task.DumpArgs) (*task.DumpResp, error) {
	ctx, cancel := context.WithTimeout(ctx, DEFAULT_PROCESS_DEADLINE)
	defer cancel()
	resp, err := c.taskService.KataDump(ctx, args)
	if err != nil {
		return nil, err
	}
	return resp, nil
}

func (c *ServiceClient) KataRestore(ctx context.Context, args *task.RestoreArgs) (*task.RestoreResp, error) {
	ctx, cancel := context.WithTimeout(ctx, DEFAULT_PROCESS_DEADLINE)
	defer cancel()
	resp, err := c.taskService.KataRestore(ctx, args)
	if err != nil {
		return nil, err
	}
	return resp, nil
}

////////////////////////////
/// Config Service Calls ///
////////////////////////////

func (c *ServiceClient) GetConfig(ctx context.Context, args *task.GetConfigRequest) (*task.GetConfigResponse, error) {
	ctx, cancel := context.WithTimeout(ctx, DEFAULT_PROCESS_DEADLINE)
	defer cancel()
	opts := getDefaultCallOptions()
	resp, err := c.taskService.GetConfig(ctx, args, opts...)
	if err != nil {
		return nil, err
	}
	return resp, nil
}

//////////////////////
///      ASR       ///
//////////////////////

func (c *ServiceClient) GetContainerInfo(ctx context.Context, args *task.ContainerInfoRequest) (*task.ContainersInfo, error) {
	ctx, cancel := context.WithTimeout(ctx, DEFAULT_PROCESS_DEADLINE)
	defer cancel()
	opts := getDefaultCallOptions()
	resp, err := c.taskService.GetContainerInfo(ctx, args, opts...)
	if err != nil {
		return nil, err
	}
	return resp, nil
}

////////////////////
//    JobQueue    //
////////////////////

func (c *ServiceClient) QueueCheckpoint(ctx context.Context, args *task.QueueJobCheckpointRequest) (*wrapperspb.BoolValue, error) {
	ctx, cancel := context.WithTimeout(ctx, DEFAULT_PROCESS_DEADLINE)
	defer cancel()
	opts := getDefaultCallOptions()
	resp, err := c.taskService.QueueCheckpoint(ctx, args, opts...)
	if err != nil {
		return nil, err
	}
	return resp, nil
}

func (c *ServiceClient) QueueRestore(ctx context.Context, args *task.QueueJobRestoreRequest) (*wrapperspb.BoolValue, error) {
	ctx, cancel := context.WithTimeout(ctx, DEFAULT_PROCESS_DEADLINE)
	defer cancel()
	opts := getDefaultCallOptions()
	resp, err := c.taskService.QueueRestore(ctx, args, opts...)
	if err != nil {
		return nil, err
	}
	return resp, nil
}

func (c *ServiceClient) QueueJobStatus(ctx context.Context, args *task.QueueJobID) (*task.QueueJobStatus, error) {
	ctx, cancel := context.WithTimeout(ctx, DEFAULT_PROCESS_DEADLINE)
	defer cancel()
	opts := getDefaultCallOptions()
	resp, err := c.taskService.JobStatus(ctx, args, opts...)
	if err != nil {
		return nil, err
	}
	return resp, nil
}

///////////////////
//    Helpers    //
///////////////////

func getDefaultCallOptions() []grpc.CallOption {
	opts := []grpc.CallOption{}
	if viper.GetBool("cli.wait_for_ready") {
		opts = append(opts, grpc.WaitForReady(true))
	}
	return opts
}<|MERGE_RESOLUTION|>--- conflicted
+++ resolved
@@ -131,11 +131,7 @@
 	return resp, nil
 }
 
-<<<<<<< HEAD
 func (c *ServiceClient) StartAttach(ctx context.Context, args *task.StartAttachArgs) (taskgrpc.TaskService_StartAttachClient, error) {
-=======
-func (c *ServiceClient) StartAttach(ctx context.Context, args *task.AttachArgs) (task.TaskService_StartAttachClient, error) {
->>>>>>> b21c0220
 	opts := getDefaultCallOptions()
 	stream, err := c.taskService.StartAttach(ctx, opts...)
 	if err != nil {
@@ -171,11 +167,7 @@
 	return resp, nil
 }
 
-<<<<<<< HEAD
 func (c *ServiceClient) RestoreAttach(ctx context.Context, args *task.RestoreAttachArgs) (taskgrpc.TaskService_RestoreAttachClient, error) {
-=======
-func (c *ServiceClient) RestoreAttach(ctx context.Context, args *task.AttachArgs) (task.TaskService_RestoreAttachClient, error) {
->>>>>>> b21c0220
 	opts := getDefaultCallOptions()
 	stream, err := c.taskService.RestoreAttach(ctx, opts...)
 	if err != nil {
