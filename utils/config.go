--- conflicted
+++ resolved
@@ -5,7 +5,6 @@
 	"os"
 	"os/user"
 	"path/filepath"
-	"strconv"
 
 	"github.com/spf13/viper"
 )
@@ -47,15 +46,11 @@
 		return nil, err
 	}
 
-	uid, _ := strconv.Atoi(u.Uid)
-	gid, _ := strconv.Atoi(u.Gid)
-
 	homedir := u.HomeDir
 	viper.AddConfigPath(filepath.Join(homedir, ".cedana/"))
 	viper.SetConfigType("json")
 	viper.SetConfigName("client_config")
 
-<<<<<<< HEAD
 	// check if folder exists, if it doesn't assume config doesn't exist either
 	// Check if the .cedana folder exists, if not, create it
 	_, err = os.Stat(filepath.Join(homedir, ".cedana"))
@@ -65,22 +60,10 @@
 		if err != nil {
 			panic(fmt.Errorf("error creating .cedana folder: %v", err))
 		}
-		// folder belongs to user
-		os.Chown(filepath.Join(homedir, ".cedana"), uid, gid)
-		fmt.Println("creating sample config...")
-		err = os.WriteFile(filepath.Join(homedir, ".cedana", "client_config.json"), []byte(GenSampleConfig()), 0o666)
-=======
-	// InitConfig should do the testing for path
-	_, err = os.OpenFile(filepath.Join(homedir, ".cedana", "client_config.json"), 0, 0o777)
-	if errors.Is(err, os.ErrNotExist) {
-		fmt.Println("client_config.json does not exist, creating sample config...")
 		err = os.WriteFile(filepath.Join(homedir, ".cedana", "client_config.json"), []byte(GenSampleConfig()), 0o777)
->>>>>>> 629f8e54
 		if err != nil {
 			panic(fmt.Errorf("error writing sample to config file: %v", err))
 		}
-		os.Chown(filepath.Join(homedir, ".cedana", "client_config.json"), uid, gid)
-
 	}
 
 	viper.AutomaticEnv()
