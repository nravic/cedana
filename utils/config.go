package utils

import (
	"os"
	"os/user"
	"path/filepath"
	"strconv"
	"strings"

	"github.com/cedana/cedana/types"
	"github.com/spf13/viper"
)

const (
	configDirName  = ".cedana"
	configFileName = "client_config"
	configFileType = "json"
	envVarPrefix   = "CEDANA"
	configDirPerm  = 0755
	configFilePerm = 0644
)

const (
	GpuControllerBinaryName = "gpucontroller"
	GpuControllerBinaryPath = "/usr/local/bin/cedana-gpu-controller"
	GpuSharedLibName        = "libcedana"
	GpuSharedLibPath        = "/usr/local/lib/libcedana-gpu.so"
)

<<<<<<< HEAD
// XXX: Config file should have a version field to manage future changes to schema
type (
	Config struct {
		Client        Client        `json:"client" mapstructure:"client"`
		Connection    Connection    `json:"connection" mapstructure:"connection"`
		SharedStorage SharedStorage `json:"shared_storage" mapstructure:"shared_storage"`
	}
	Client struct {
		// job to run
		Task         string `json:"task" mapstructure:"task"`
		LeaveRunning bool   `json:"leave_running" mapstructure:"leave_running"`
		ForwardLogs  bool   `json:"forward_logs" mapstructure:"forward_logs"`
	}
	Connection struct {
		// for cedana managed systems
		CedanaUrl       string `json:"cedana_url" mapstructure:"cedana_url"`
		CedanaAuthToken string `json:"cedana_auth_token" mapstructure:"cedana_auth_token"`
	}
	SharedStorage struct {
		DumpStorageDir string `json:"dump_storage_dir" mapstructure:"dump_storage_dir"`
	}
)

func InitConfig() error {
	// user, err := getUser()
	// if err != nil {
	// 	return err
	// }

	// homeDir := user.HomeDir
	homeDir := "/tmp"
	configDir := filepath.Join(homeDir, configDirName)
=======
func InitConfig(args types.InitConfigArgs) error {
	user, err := getUser()
	if err != nil {
		return err
	}

	var configDir string
	if args.ConfigDir == "" {
		homeDir := user.HomeDir
		configDir = filepath.Join(homeDir, configDirName)
	} else {
		configDir = args.ConfigDir
	}
>>>>>>> d9fdb738

	viper.AddConfigPath(configDir)
	viper.SetConfigPermissions(configFilePerm)
	viper.SetConfigType(configFileType)
	viper.SetConfigName(configFileName)
	viper.SetEnvPrefix(envVarPrefix)

	// Create config directory if it does not exist
	_, err := os.Stat(configDir)
	if os.IsNotExist(err) {
		err = os.MkdirAll(configDir, configDirPerm)
		if err != nil {
			return err
		}
	}
	uid, _ := strconv.Atoi(user.Uid)
	gid, _ := strconv.Atoi(user.Gid)
	os.Chown(configDir, uid, gid)

	setDefaults() // Only sets defaults for when no value is found in config
	bindEnvVars()

	// Allow environment variables to be accesses through viper *if* bound.
	// For e.g. CEDANA_SECRET will be accessible as viper.Get("secret")
	// However, viper.Get() always first checks the config file
	viper.AutomaticEnv()
	viper.SetTypeByDefaultValue(true)
	viper.ReadInConfig()

	if args.Config != "" {
		// we don't save config to file if it's passed as a string, as it's temporary
		reader := strings.NewReader(args.Config)
		err = viper.MergeConfig(reader)
	} else {
		viper.SafeWriteConfig() // Will only overwrite if file does not exist, ignore error
	}

	return err
}

func GetConfig() (*types.Config, error) {
	var config types.Config
	err := viper.Unmarshal(&config)
	if err != nil {
		return nil, err
	}
	return &config, err
}

///////////////////
//    Helpers    //
///////////////////

// Set defaults that are used when no value is found in config/env vars
func setDefaults() {
	viper.SetDefault("client.task", "")
	viper.SetDefault("client.leave_running", false)
	viper.SetDefault("client.forward_logs", false)

	viper.SetDefault("shared_storage.dump_storage_dir", "/tmp")

	viper.SetDefault("connection.cedana_user", "random-user")

	viper.SetDefault("cli.wait_for_ready", false)
}

// Add bindings for env vars so env vars can be used as backup
// when a value is not found in config when using viper.Get~()
func bindEnvVars() {
	// Related to the config file
	viper.BindEnv("client.task", "CEDANA_CLIENT_TASK")
	viper.BindEnv("client.leave_running", "CEDANA_CLIENT_LEAVE_RUNNING")
	viper.BindEnv("client.forward_logs", "CEDANA_CLIENT_FORWARD_LOGS")
	viper.BindEnv("shared_storage.dump_storage_dir", "CEDANA_DUMP_STORAGE_DIR")
	viper.BindEnv("connection.cedana_url", "CEDANA_URL")
	viper.BindEnv("connection.cedana_user", "CEDANA_USER")
	viper.BindEnv("connection.cedana_auth_token", "CEDANA_AUTH_TOKEN")

	// Others used across the codebase
	viper.BindEnv("log_level", "CEDANA_LOG_LEVEL")
	viper.BindEnv("otel_enabled", "CEDANA_OTEL_ENABLED")
	viper.BindEnv("gpu_controller_path", "CEDANA_GPU_CONTROLLER_PATH")
	viper.BindEnv("gpu_shared_lib_path", "CEDANA_GPU_SHARED_LIB_PATH")
	viper.BindEnv("gpu_debugging_enabled", "CEDANA_GPU_DEBUGGING_ENABLED")
	viper.BindEnv("profiling_enabled", "CEDANA_PROFILING_ENABLED")
	viper.BindEnv("is_k8s", "CEDANA_IS_K8S")
	viper.BindEnv("remote", "CEDANA_REMOTE")

  // CLI-specific
	viper.BindEnv("cli.wait_for_ready", "CEDANA_CLI_WAIT_FOR_READY")
}

func getUser() (*user.User, error) {
	username := os.Getenv("SUDO_USER")
	if username == "" {
		// fetch the current user
		// it uses getpwuid_r iirc
		u, err := user.Current()
		if err == nil {
			return u, nil
		}
		username = os.Getenv("USER")
	}
	return user.Lookup(username)
}<|MERGE_RESOLUTION|>--- conflicted
+++ resolved
@@ -27,40 +27,6 @@
 	GpuSharedLibPath        = "/usr/local/lib/libcedana-gpu.so"
 )
 
-<<<<<<< HEAD
-// XXX: Config file should have a version field to manage future changes to schema
-type (
-	Config struct {
-		Client        Client        `json:"client" mapstructure:"client"`
-		Connection    Connection    `json:"connection" mapstructure:"connection"`
-		SharedStorage SharedStorage `json:"shared_storage" mapstructure:"shared_storage"`
-	}
-	Client struct {
-		// job to run
-		Task         string `json:"task" mapstructure:"task"`
-		LeaveRunning bool   `json:"leave_running" mapstructure:"leave_running"`
-		ForwardLogs  bool   `json:"forward_logs" mapstructure:"forward_logs"`
-	}
-	Connection struct {
-		// for cedana managed systems
-		CedanaUrl       string `json:"cedana_url" mapstructure:"cedana_url"`
-		CedanaAuthToken string `json:"cedana_auth_token" mapstructure:"cedana_auth_token"`
-	}
-	SharedStorage struct {
-		DumpStorageDir string `json:"dump_storage_dir" mapstructure:"dump_storage_dir"`
-	}
-)
-
-func InitConfig() error {
-	// user, err := getUser()
-	// if err != nil {
-	// 	return err
-	// }
-
-	// homeDir := user.HomeDir
-	homeDir := "/tmp"
-	configDir := filepath.Join(homeDir, configDirName)
-=======
 func InitConfig(args types.InitConfigArgs) error {
 	user, err := getUser()
 	if err != nil {
@@ -74,7 +40,6 @@
 	} else {
 		configDir = args.ConfigDir
 	}
->>>>>>> d9fdb738
 
 	viper.AddConfigPath(configDir)
 	viper.SetConfigPermissions(configFilePerm)
@@ -83,7 +48,7 @@
 	viper.SetEnvPrefix(envVarPrefix)
 
 	// Create config directory if it does not exist
-	_, err := os.Stat(configDir)
+	_, err = os.Stat(configDir)
 	if os.IsNotExist(err) {
 		err = os.MkdirAll(configDir, configDirPerm)
 		if err != nil {
